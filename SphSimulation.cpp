// ============================================================================
// SphSimulation.cpp
// ============================================================================


#include <iostream>
#include <string>
#include <cstdio>
#include <cstring>
#include "SphSimulation.h"
#include "Parameters.h"
#include "Debug.h"
using namespace std;



// ============================================================================
// SphSimulation::SphSimulation
// ============================================================================
SphSimulation::SphSimulation()
{
  n = 0;
  Nsteps = 0;
  t = 0.0f;
}



// ============================================================================
// SphSimulation::~SphSimulation
// ============================================================================
SphSimulation::~SphSimulation()
{
}



// ============================================================================
// SphSimulation::Run
// ============================================================================
void SphSimulation::Run(int Nstepsmax, double tmax)
{

  // --------------------------------------------------------------------------
  do {

    MainLoop();

  } while (t < tmax && Nsteps < Nstepsmax);
  // --------------------------------------------------------------------------

  return;
}



// ============================================================================
// SphSimulation::GenerateIC
// ============================================================================
void SphSimulation::GenerateIC(int N) 
{
  debug2("[SphSimulation::GenerateIC]\n");

  /*sph = new GradhSph;
  sph->kern = new m4;

  sph->kern->Setup(ndim);
  sph->Nsph = N;
  
  sph->AllocateMemory(N);
  srand(1);*/

  sph->RandomBox();

  sph->InitialSmoothingLengthGuess();
  //CalculateSphProperties();

  printf("Finished generating random box\n");

  return;
}



// ============================================================================
// SphSimulation::ComputeBlockTimesteps
// ============================================================================
void SphSimulation::ComputeBlockTimesteps(void)
{
  double dt;

  debug2("[SphSimulation::ComputeBlockTimesteps]\n");

  timestep = big_number;

  for (int i=0; i<sph->Nsph; i++) {
    dt = sphint->Timestep(sph->sphdata[i]);
    if (dt < timestep) timestep = dt;
  }

  return;
}



// ============================================================================
// SphSimulation::Setup
// Main function for setting up a new SPH simulation.
// ============================================================================
void SphSimulation::Setup(void)
{
  debug1("[SphSimulation::Setup]\n");

  // Set-up all parameters and assign default values
  simparams.SetDefaultValues();

  // Read parameters files assigning any contained variables
  simparams.ReadParamsFile(paramfile);

<<<<<<< HEAD
  map<string, int> &intparams = simparams.intparams;
  map<string, float> &floatparams = simparams.floatparams;
  map<string, string> &stringparams = simparams.stringparams;

=======
  // Assign dimensionality variables here (for now)
>>>>>>> 8c2674a6
#if !defined(FIXED_DIMENSIONS)
  ndim = intparams["ndim"];
  vdim = intparams["ndim"];
  bdim = intparams["ndim"];
#endif

<<<<<<< HEAD
  if (stringparams["sph"] == "gradh") {
=======
  // Create SPH object based on chosen method in params file
  if (simparams.stringparams["sph"] == "gradh") 
>>>>>>> 8c2674a6
    sph = new GradhSph(ndim,vdim,bdim);
    sph->alpha_visc = floatparams["alpha_visc"];
    sph->beta_visc = floatparams["beta_visc"];
  }
  else {
    cout << "Unrecognised parameter : " << endl; exit(0);
  }

<<<<<<< HEAD
  if (stringparams["neib_search"] == "bruteforce")
    sphneib = new BruteForceSearch;
=======
  // Create kernel object based on params file
  if (simparams.stringparams["kernel"] == "m4") {
    sph->kern = new M4Kernel(ndim);
    //sph->kern->Setup(ndim);
  }
>>>>>>> 8c2674a6
  else {
    cout << "Unrecognised parameter : " << endl; exit(0);
  }

<<<<<<< HEAD
  if (stringparams["kernel"] == "m4") {
    sph->kern = new m4;
    sph->kern->Setup(ndim);
  }
=======
  // Create neighbour searching object based on chosen method in params file
  if (simparams.stringparams["neib_search"] == "bruteforce")
    sphneib = new BruteForceSearch;
>>>>>>> 8c2674a6
  else {
    cout << "Unrecognised parameter : " << endl; exit(0);
  }

<<<<<<< HEAD
  if (stringparams["sph_integration"] == "lfkdk") {
    sphint = new SphLFKDK(floatparams["accel_mult"],floatparams["courant_mult"]);
  }
=======
  if (simparams.stringparams["sph_integration"] == "lfkdk")
    sphint = new SphLFKDK;
>>>>>>> 8c2674a6
  else {
    cout << "Unrecognised parameter : " << endl; exit(0);
  }


  if (stringparams["gas_eos"] == "isothermal") sph->eos =
    new Isothermal(floatparams["temp0"],
		   floatparams["mu_bar"],
		   floatparams["gamma_eos"]);
  else {
    cout << "Unrecognised parameter : " << endl; exit(0);
  }

  sph->Nsph = intparams["Npart"];


  // Generate initial conditions
<<<<<<< HEAD
  if (stringparams["ic"] == "random_cube") sph->RandomBox();
=======
  if (simparams.stringparams["ic"] == "random_cube")
    sph->RandomBox();
>>>>>>> 8c2674a6
  else {
    cout << "Unrecognised parameter : " << endl; exit(0);
  }



  // Set initial smoothing lengths and create initial ghost particles
  // --------------------------------------------------------------------------
  if (sph->Nsph > 0) {
    
    sph->InitialSmoothingLengthGuess();

    // Reorder particles

    // Search ghost particles

    // Update neighbour tree

  }


  // Compute all SPH particle properties (if SPH particles exist)
  // --------------------------------------------------------------------------
  if (sph->Nsph > 0) {

    // Calculate all SPH properties
    sphneib->UpdateAllSphProperties(sph,simparams);

    // Copy data to ghosts

    // Zero accelerations (perhaps)
    for (int i=0; i<sph->Nsph; i++) {
      for (int k=0; k<ndim; k++) sph->sphdata[i].a[k] = 0.0;
      sph->sphdata[i].dudt = 0.0;
    }

    // Calculate all hydro forces
    sphneib->UpdateAllSphForces(sph,simparams);

    // Calculate all gravitational forces

  }

  // Set r0,v0,a0 for initial step
  sphint->EndTimestep(n,sph->Nsph,sph->sphdata);
  

  return;
}



// ============================================================================
// SphSimulation::MainLoop
// ============================================================================
void SphSimulation::MainLoop(void)
{
  debug1("[SphSimulation::MainLoop]\n");

  // Compute timesteps for all particles
  ComputeBlockTimesteps();

  // Advance time variables
  n = n + 1;
  Nsteps = Nsteps + 1;
  t = t + timestep;

  // Advance SPH particles positions and velocities
  sphint->AdvanceParticles(sph->Nsph,sph->sphdata,timestep);

  // --------------------------------------------------------------------------
  if (sph->Nsph > 0) {
    
    // Reorder particles

    // Search ghost particles

    // Update neighbour tree

  }


  // --------------------------------------------------------------------------
  if (sph->Nsph > 0) {

    // Calculate all SPH properties
    sphneib->UpdateAllSphProperties(sph,simparams);

    // Copy data to ghosts

    // Zero accelerations (perhaps)
    for (int i=0; i<sph->Nsph; i++) 
      for (int k=0; k<ndim; k++) sph->sphdata[i].a[k] = 0.0;

    // Calculate all hydro forces
    sphneib->UpdateAllSphForces(sph,simparams);

    // Calculate all gravitational forces

  }


  // Apply correction steps
  sphint->CorrectionTerms(sph->Nsph,sph->sphdata,timestep);

  // End-of-step
  sphint->EndTimestep(n,sph->Nsph,sph->sphdata);


  return;
}

<|MERGE_RESOLUTION|>--- conflicted
+++ resolved
@@ -117,26 +117,20 @@
   // Read parameters files assigning any contained variables
   simparams.ReadParamsFile(paramfile);
 
-<<<<<<< HEAD
   map<string, int> &intparams = simparams.intparams;
   map<string, float> &floatparams = simparams.floatparams;
   map<string, string> &stringparams = simparams.stringparams;
 
-=======
   // Assign dimensionality variables here (for now)
->>>>>>> 8c2674a6
+
 #if !defined(FIXED_DIMENSIONS)
   ndim = intparams["ndim"];
   vdim = intparams["ndim"];
   bdim = intparams["ndim"];
 #endif
 
-<<<<<<< HEAD
+  // Create SPH object based on chosen method in params file
   if (stringparams["sph"] == "gradh") {
-=======
-  // Create SPH object based on chosen method in params file
-  if (simparams.stringparams["sph"] == "gradh") 
->>>>>>> 8c2674a6
     sph = new GradhSph(ndim,vdim,bdim);
     sph->alpha_visc = floatparams["alpha_visc"];
     sph->beta_visc = floatparams["beta_visc"];
@@ -145,42 +139,25 @@
     cout << "Unrecognised parameter : " << endl; exit(0);
   }
 
-<<<<<<< HEAD
+  // Create kernel object based on params file
+  if (stringparams["kernel"] == "m4") {
+    sph->kern = new M4Kernel(ndim);
+    //sph->kern->Setup(ndim);
+  }
+  else {
+    cout << "Unrecognised parameter : " << endl; exit(0);
+  }
+
+  // Create neighbour searching object based on chosen method in params file
   if (stringparams["neib_search"] == "bruteforce")
     sphneib = new BruteForceSearch;
-=======
-  // Create kernel object based on params file
-  if (simparams.stringparams["kernel"] == "m4") {
-    sph->kern = new M4Kernel(ndim);
-    //sph->kern->Setup(ndim);
-  }
->>>>>>> 8c2674a6
-  else {
-    cout << "Unrecognised parameter : " << endl; exit(0);
-  }
-
-<<<<<<< HEAD
-  if (stringparams["kernel"] == "m4") {
-    sph->kern = new m4;
-    sph->kern->Setup(ndim);
-  }
-=======
-  // Create neighbour searching object based on chosen method in params file
-  if (simparams.stringparams["neib_search"] == "bruteforce")
-    sphneib = new BruteForceSearch;
->>>>>>> 8c2674a6
-  else {
-    cout << "Unrecognised parameter : " << endl; exit(0);
-  }
-
-<<<<<<< HEAD
+  else {
+    cout << "Unrecognised parameter : " << endl; exit(0);
+  }
+
   if (stringparams["sph_integration"] == "lfkdk") {
     sphint = new SphLFKDK(floatparams["accel_mult"],floatparams["courant_mult"]);
   }
-=======
-  if (simparams.stringparams["sph_integration"] == "lfkdk")
-    sphint = new SphLFKDK;
->>>>>>> 8c2674a6
   else {
     cout << "Unrecognised parameter : " << endl; exit(0);
   }
@@ -198,12 +175,8 @@
 
 
   // Generate initial conditions
-<<<<<<< HEAD
-  if (stringparams["ic"] == "random_cube") sph->RandomBox();
-=======
-  if (simparams.stringparams["ic"] == "random_cube")
+  if (stringparams["ic"] == "random_cube") 
     sph->RandomBox();
->>>>>>> 8c2674a6
   else {
     cout << "Unrecognised parameter : " << endl; exit(0);
   }
