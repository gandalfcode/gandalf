// ============================================================================
// GradhSph.cpp
// ============================================================================


#include <cstdio>
#include <cstring>
#include <cstdlib>
#include <iostream>
#include <math.h>
#include "Sph.h"
#include "SphKernel.h"
#include "SphParticle.h"
#include "Parameters.h"
#include "EOS.h"
#include "InlineFuncs.h"
using namespace std;



// ============================================================================
// GradhSph::GradhSph
// ============================================================================
GradhSph::GradhSph(int ndimaux, int vdimaux, int bdimaux)
{
#if !defined(FIXED_DIMENSIONS)
  ndim = ndimaux;
  vdim = vdimaux;
  bdim = bdimaux;
  invndim = 1.0/(float)ndim;
#endif
  allocated = false;
  Nsph = 0;
  Nsphmax = 0;
}



// ============================================================================
// GradhSph::~GradhSph
// ============================================================================
GradhSph::~GradhSph()
{
}



// ============================================================================
// GradhSph::ComputeH
// Compute the value of the smoothing length of particle 'i' by iterating  
// the relation :  h = h_fac*(m/rho)^(1/ndim).
// Uses the previous value of h as a starting guess and then uses either 
// a Newton-Rhapson solver, or fixed-point iteration, to converge on the 
// correct value of h.  The maximum tolerance used for deciding whether the 
// iteration has converged is given by the 'h_converge' parameter.
// ============================================================================
int GradhSph::ComputeH(int i, int Nneib, SphParticle *neiblistpart, Parameters &params)
{
  int j;                                      // Neighbour id
  int jj;                                     // Aux. neighbour counter
  int k;                                      // Dimension counter
  int iteration = 0;                          // h-rho iteration counter
  int iteration_max = 30;                     // Max. no of iterations
  float h_lower_bound = 0.0;                  // Lower bound on h
  float h_upper_bound = big_number;           // Upper bound on h
  float h_max = big_number;                   // Max. allowed value of h
  float hrangesqd;                            // Kernel extent (squared)
  float dr[ndimmax];                          // Relative position vector
  float dv[ndimmax];                          // Relative velocity vector
  float drmag;                                // Neighbour distance
  float invdrmag;                             // ..

  // Local copies of necessary input parameters
  //float h_fac = params.floatparams["h_fac"];
  //float h_converge = params.floatparams["h_converge"];

  // Particle local copy
  SphParticle parti = sphdata[i];

  // Main smoothing length iteration loop
  // --------------------------------------------------------------------------
  do {

    // Initialise all variables for this value of h
    iteration++;
    hrangesqd = kern->kernrangesqd*parti.h*parti.h;
    parti.invh = 1.0/parti.h;
    parti.hfactor = pow(parti.invh,ndim);
    parti.rho = 0.0;
    parti.invomega = 0.0;
    parti.div_v = 0.0;

    // Loop over all neighbours in list
    // ------------------------------------------------------------------------
    for (jj=0; jj<Nneib; jj++) {
//      j = neiblist[jj];

      for (k=0; k<ndim; k++) dr[k] = neiblistpart[jj].r[k] - parti.r[k];
      drmag = DotProduct(dr,dr,ndim);
      
      // Skip particle if not a neighbour
      if (drmag > hrangesqd) continue;

      drmag = sqrt(drmag);
<<<<<<< HEAD
      invdrmag = 1.0/(drmag + small_number);
      for (k=0; k<ndim; k++) dr[k] *= invdrmag;
      for (k=0; k<ndim; k++) dv[k] = sphdata[j].v[k] - sphdata[i].v[k];
=======
      for (k=0; k<ndim; k++) dr[k] /= (drmag + small_number);
      for (k=0; k<ndim; k++) dv[k] = neiblistpart[jj].v[k] - parti.v[k];
>>>>>>> 414291b1
      
      parti.div_v -= neiblistpart[jj].m*DotProduct(dv,dr,ndim)*
	kern->w1(drmag*parti.invh)*parti.hfactor*parti.invh;
      parti.rho += neiblistpart[jj].m*parti.hfactor*
	kern->w0(drmag*parti.invh);
      parti.invomega += neiblistpart[jj].m*parti.hfactor*
	parti.invh*kern->womega(drmag*parti.invh);

    }
    // ------------------------------------------------------------------------

    if (parti.rho > 0.0) parti.invrho = 1.0/parti.rho;

    // If h changes below some fixed tolerance, exit iteration loop
    if (parti.rho > 0.0 && parti.h > h_lower_bound &&
	fabs(parti.h - h_fac*pow(parti.m*parti.invrho,
				      invndim)) < h_converge) break;

    // Use fixed-point iteration for now.  If this does not converge in a 
    // reasonable number of iterations (iteration_max), then assume something 
    // is wrong and switch to a bisection method, which should be guaranteed 
    // to converge, albeit slowly.
    // ------------------------------------------------------------------------
    if (iteration < iteration_max)
      parti.h = h_fac*pow(parti.m*parti.invrho,invndim);

    else if (iteration == iteration_max)
      parti.h = 0.5*(h_lower_bound + h_upper_bound);

    else if (iteration < 5*iteration_max) {
      if (parti.rho < small_number ||
	  parti.rho*pow(parti.h,ndim) > pow(h_fac,ndim)*parti.m)
	h_upper_bound = parti.h;
      else 
	h_lower_bound = parti.h;
      parti.h = 0.5*(h_lower_bound + h_upper_bound);
    }

    // If the smoothing length is too large for the neighbour list, exit 
    // routine and flag neighbour list error in order to generate a larger
    // neighbour list
    if (parti.h > h_max) return 0;
    

  } while (parti.h > h_lower_bound && parti.h < h_upper_bound);
  // --------------------------------------------------------------------------

  // Normalise all SPH sums correctly
<<<<<<< HEAD
  sphdata[i].invrho = 1.0/sphdata[i].rho;
  sphdata[i].h = h_fac*pow(sphdata[i].m*sphdata[i].invrho,invndim);
  sphdata[i].invh = 1.0/sphdata[i].h;
  sphdata[i].invomega = 1.0 + invndim*sphdata[i].h*
    sphdata[i].invomega*sphdata[i].invrho;
  sphdata[i].invomega = 1.0/sphdata[i].invomega;
  sphdata[i].div_v *= sphdata[i].invrho;
  sphdata[i].hfactor = pow(sphdata[i].invh,ndim+1);
  sphdata[i].u = eos->SpecificInternalEnergy(sphdata[i]);
  sphdata[i].sound = eos->SoundSpeed(sphdata[i]);
  sphdata[i].press = eos->Pressure(sphdata[i]);
  sphdata[i].pfactor = eos->Pressure(sphdata[i])*
    sphdata[i].invrho*sphdata[i].invrho*sphdata[i].invomega;


=======
  parti.invrho = 1.0/parti.rho;
  parti.h = h_fac*pow(parti.m*parti.invrho,invndim);
  parti.invh = 1.0/parti.h;
  parti.invomega = 1.0 + invndim*parti.h*
    parti.invomega*parti.invrho;
  parti.invomega = 1.0/parti.invomega;
  parti.div_v *= parti.invrho;

  // Copies back particle data
  sphdata[i] = parti;
>>>>>>> 414291b1

  return 1;
}



// ============================================================================
// GradhSph::ComputeSphProperties
// ============================================================================
void GradhSph::ComputeSphProperties(int i, int Nneib,SphParticle *neiblist, Parameters &simparams)
{
  return;
}



// ============================================================================
// GradhSph::ComputeHydroForces
// ============================================================================
void GradhSph::ComputeHydroForces(int i, int Nneib, 
				  SphParticle *neiblist, Parameters &params)
{
  int j;
  int jj;
  int k;
  float hrangesqd;
  float dr[ndimmax];
  float dv[ndimmax];
  float dvdr;
  float drmag;
  float invhmean;
  float invrhomean;
  float invdrmag;
  float wmean;
  float vsignal;
  //int self_gravity = params.intparams["self_gravity"];
  //string avisc = params.stringparams["avisc"];
  //string acond = params.stringparams["acond"];

  sphdata[i].dudt = -eos->Pressure(sphdata[i])*sphdata[i].div_v*
    sphdata[i].invrho*sphdata[i].invomega;
  hrangesqd = kern->kernrangesqd*sphdata[i].h*sphdata[i].h;
  if (self_gravity == 1) sphdata[i].zeta = 0.0;

  // Loop over all potential neighbours in the list
  // --------------------------------------------------------------------------
  for (jj=0; jj<Nneib; jj++) {
//    j = neiblist[jj];
//    if (i == j) continue;

    // Calculate relative position vector and determine if particles
    // are neighbours or not. If not, skip to next potential neighbour.
    for (k=0; k<ndim; k++) dr[k] = neiblist[jj].r[k] - sphdata[i].r[k];
    drmag = DotProduct(dr,dr,ndim);
    if (drmag > hrangesqd && 
	drmag > kern->kernrangesqd*neiblist[jj].h*neiblist[jj].h) continue;

    // If particles are neighbours, continue computing hydro quantities
    drmag = sqrt(drmag);
<<<<<<< HEAD
    invdrmag = 1.0/(drmag + small_number);
    for (k=0; k<ndim; k++) dr[k] *= invdrmag;
    for (k=0; k<ndim; k++) dv[k] = sphdata[j].v[k] - sphdata[i].v[k];
=======
    for (k=0; k<ndim; k++) dr[k] /= (drmag + small_number);
    for (k=0; k<ndim; k++) dv[k] = neiblist[jj].v[k] - sphdata[i].v[k];
>>>>>>> 414291b1
    dvdr = DotProduct(dv,dr,ndim);

    // Compute hydro acceleration
    for (k=0; k<ndim; k++) sphdata[i].a[k] += neiblist[jj].m*dr[k]*
      (sphdata[i].pfactor*sphdata[i].hfactor*kern->w1(drmag*sphdata[i].invh) +
       neiblist[jj].pfactor*neiblist[jj].hfactor*kern->w1(drmag*neiblist[jj].invh));

    // Add dissipation terms (for approaching particle-pairs)
    // ------------------------------------------------------------------------
    if (dvdr < 0.0) {
      wmean = 0.5*(kern->w1(drmag*sphdata[i].invh)*sphdata[i].hfactor +
          kern->w1(drmag*neiblist[jj].invh)*neiblist[jj].hfactor);
      invrhomean = 2.0 / (sphdata[i].rho + neiblist[jj].rho);

      // Artificial viscosity term
      if (avisc == "mon97") {
	vsignal = sphdata[i].sound + neiblist[jj].sound - beta_visc*dvdr;
	for (k=0; k<ndim; k++) sphdata[i].a[k] -= 
	  neiblist[jj].m*alpha_visc*vsignal*dvdr*dr[k]*wmean*invrhomean;
	sphdata[i].dudt -= 0.5*neiblist[jj].m*alpha_visc*
	  vsignal*wmean*invrhomean*dvdr*dvdr;
      }

      // Artificial conductivity term
      if (acond == "price2008") {
<<<<<<< HEAD
	vsignal = sqrt(fabs(sphdata[i].press - sphdata[j].press)*invrhomean);
	sphdata[i].dudt += sphdata[j].m*vsignal*
	  (sphdata[i].u - sphdata[j].u)*wmean*invrhomean;
=======
	vsignal = sqrt(fabs(eos->Pressure(sphdata[i]) - 
			    eos->Pressure(neiblist[jj]))*invrhomean);
	sphdata[i].dudt += neiblist[jj].m*vsignal*
	  (sphdata[i].u - neiblist[jj].u)*wmean*invrhomean;
>>>>>>> 414291b1
      }
    }
    // ------------------------------------------------------------------------

    // Calculate zeta term for mean-h gravity
    if (self_gravity == 1) {
      invhmean = 2.0/(sphdata[i].h + neiblist[jj].h);
      sphdata[i].zeta += neiblist[jj].m*invhmean*invhmean*
	kern->wzeta(drmag*invhmean);
    }

  }
  // --------------------------------------------------------------------------

  // Normalise zeta term
  sphdata[i].zeta *= -invndim*sphdata[i].h*
    sphdata[i].invrho*sphdata[i].invomega;

  return;
}



// ============================================================================
// GradhSph::ComputeGravForces
// Compute the contribution to the total gravitational force of particle 'i' 
// due to 'Nneib' neighbouring particles in the list 'neiblist'.
// ============================================================================
void GradhSph::ComputeGravForces(int i, int Nneib, SphParticle *neiblist)
{
  int j;
  int jj;
  int k;
  float hrangesqd;
  float dr[ndimmax];
  float drmag;
  float invdrmag;
  float invhmean;
  float kernrange = kern->kernrange;

  // Loop over all neighbouring particles in list
  // --------------------------------------------------------------------------
  for (jj=0; jj<Nneib; jj++) {
//    j = neiblist[jj];
    if (i == j) continue;

    for (k=0; k<ndim; k++) dr[k] = neiblist[jj].r[k] - sphdata[i].r[k];
    drmag = DotProduct(dr,dr,ndim);
    drmag = sqrt(drmag);
    invdrmag = 1.0/(drmag + small_number);

    // Calculate kernel-softened gravity if within mean-h kernel.
    // Otherwise, use point-mass Newton's law of gravitation.
    if (2.0*drmag < kernrange*(sphdata[i].h + neiblist[jj].h)) {
      invhmean = 2.0/(sphdata[i].h + neiblist[jj].h);
      for (k=0; k<ndim; k++) sphdata[i].agrav[k] += neiblist[jj].m*dr[k]*
	invdrmag*invhmean*invhmean*kern->wgrav(drmag*invhmean);
      sphdata[i].gpot -= neiblist[jj].m*invhmean*kern->wpot(drmag*invhmean);
    }
    else {
      for (k=0; k<ndim; k++) sphdata[i].agrav[k] += 
	neiblist[jj].m*dr[k]*pow(invdrmag,3);
      sphdata[i].gpot -= neiblist[jj].m*invdrmag;
    }

    if (drmag*sphdata[i].invh < kernrange) {
      for (k=0; k<ndim; k++) 
	sphdata[i].agrav[k] += 0.5*neiblist[jj].m*dr[k]*invdrmag*
	  sphdata[i].zeta*kern->w1(drmag*sphdata[i].invh)*sphdata[i].hfactor;
    }

    if (drmag*neiblist[jj].invh < kernrange) {
      for (k=0; k<ndim; k++) 
	sphdata[i].agrav[k] += 0.5*neiblist[jj].m*dr[k]*invdrmag*
	  neiblist[jj].zeta*kern->w1(drmag*neiblist[jj].invh)*neiblist[jj].hfactor;
    }

  }

  return;
}



// ============================================================================
// GradhSph::ComputeMeanhZeta
// ============================================================================
void GradhSph::ComputeMeanhZeta(int i, int Nneib, int *neiblist)
{
  int j;
  int jj;
  int k;
  float dr[ndimmax];
  float drmag;
  float invhmean;
  float kernrangesqd = kern->kernrangesqd;

  sphdata[i].zeta = 0.0;

  // Loop over all potential neighbours in the list
  // --------------------------------------------------------------------------
  for (jj=0; jj<Nneib; jj++) {
    j = neiblist[jj];
    if (i == j) continue;

    // Calculate relative position vector and determine if particles
    // are neighbours or not. If not, skip to next potential neighbour.
    for (k=0; k<ndim; k++) dr[k] = sphdata[j].r[k] - sphdata[i].r[k];
    drmag = DotProduct(dr,dr,ndim);
    if (4.0*drmag > kernrangesqd*pow(sphdata[i].h + sphdata[j].h,2)) continue;

    // If particles are neighbours, continue computing hydro quantities
    drmag = sqrt(drmag);
    for (k=0; k<ndim; k++) dr[k] /= (drmag + small_number);
    invhmean = 2.0/(sphdata[i].h + sphdata[j].h);
    sphdata[i].zeta += sphdata[j].m*invhmean*invhmean*
      kern->wzeta(drmag*invhmean);

  }
  // --------------------------------------------------------------------------

  // Normalise zeta term
  sphdata[i].zeta *= -invndim*sphdata[i].h*
    sphdata[i].invrho*sphdata[i].invomega;

  return;
}<|MERGE_RESOLUTION|>--- conflicted
+++ resolved
@@ -102,14 +102,9 @@
       if (drmag > hrangesqd) continue;
 
       drmag = sqrt(drmag);
-<<<<<<< HEAD
       invdrmag = 1.0/(drmag + small_number);
       for (k=0; k<ndim; k++) dr[k] *= invdrmag;
-      for (k=0; k<ndim; k++) dv[k] = sphdata[j].v[k] - sphdata[i].v[k];
-=======
-      for (k=0; k<ndim; k++) dr[k] /= (drmag + small_number);
       for (k=0; k<ndim; k++) dv[k] = neiblistpart[jj].v[k] - parti.v[k];
->>>>>>> 414291b1
       
       parti.div_v -= neiblistpart[jj].m*DotProduct(dv,dr,ndim)*
 	kern->w1(drmag*parti.invh)*parti.hfactor*parti.invh;
@@ -158,23 +153,8 @@
   // --------------------------------------------------------------------------
 
   // Normalise all SPH sums correctly
-<<<<<<< HEAD
-  sphdata[i].invrho = 1.0/sphdata[i].rho;
-  sphdata[i].h = h_fac*pow(sphdata[i].m*sphdata[i].invrho,invndim);
-  sphdata[i].invh = 1.0/sphdata[i].h;
-  sphdata[i].invomega = 1.0 + invndim*sphdata[i].h*
-    sphdata[i].invomega*sphdata[i].invrho;
-  sphdata[i].invomega = 1.0/sphdata[i].invomega;
-  sphdata[i].div_v *= sphdata[i].invrho;
-  sphdata[i].hfactor = pow(sphdata[i].invh,ndim+1);
-  sphdata[i].u = eos->SpecificInternalEnergy(sphdata[i]);
-  sphdata[i].sound = eos->SoundSpeed(sphdata[i]);
-  sphdata[i].press = eos->Pressure(sphdata[i]);
-  sphdata[i].pfactor = eos->Pressure(sphdata[i])*
-    sphdata[i].invrho*sphdata[i].invrho*sphdata[i].invomega;
-
-
-=======
+
+
   parti.invrho = 1.0/parti.rho;
   parti.h = h_fac*pow(parti.m*parti.invrho,invndim);
   parti.invh = 1.0/parti.h;
@@ -182,10 +162,18 @@
     parti.invomega*parti.invrho;
   parti.invomega = 1.0/parti.invomega;
   parti.div_v *= parti.invrho;
+  parti.hfactor = pow(parti.invh,ndim+1);
+  parti.u = eos->SpecificInternalEnergy(parti);
+  parti.sound = eos->SoundSpeed(parti);
+  parti.press = eos->Pressure(parti);
+  parti.pfactor = eos->Pressure(parti)*
+    parti.invrho*parti.invrho*parti.invomega;
+
+
 
   // Copies back particle data
   sphdata[i] = parti;
->>>>>>> 414291b1
+
 
   return 1;
 }
@@ -245,14 +233,9 @@
 
     // If particles are neighbours, continue computing hydro quantities
     drmag = sqrt(drmag);
-<<<<<<< HEAD
     invdrmag = 1.0/(drmag + small_number);
     for (k=0; k<ndim; k++) dr[k] *= invdrmag;
-    for (k=0; k<ndim; k++) dv[k] = sphdata[j].v[k] - sphdata[i].v[k];
-=======
-    for (k=0; k<ndim; k++) dr[k] /= (drmag + small_number);
     for (k=0; k<ndim; k++) dv[k] = neiblist[jj].v[k] - sphdata[i].v[k];
->>>>>>> 414291b1
     dvdr = DotProduct(dv,dr,ndim);
 
     // Compute hydro acceleration
@@ -278,16 +261,9 @@
 
       // Artificial conductivity term
       if (acond == "price2008") {
-<<<<<<< HEAD
-	vsignal = sqrt(fabs(sphdata[i].press - sphdata[j].press)*invrhomean);
-	sphdata[i].dudt += sphdata[j].m*vsignal*
-	  (sphdata[i].u - sphdata[j].u)*wmean*invrhomean;
-=======
-	vsignal = sqrt(fabs(eos->Pressure(sphdata[i]) - 
-			    eos->Pressure(neiblist[jj]))*invrhomean);
+	vsignal = sqrt(fabs(sphdata[i].press - neiblist[jj].press)*invrhomean);
 	sphdata[i].dudt += neiblist[jj].m*vsignal*
 	  (sphdata[i].u - neiblist[jj].u)*wmean*invrhomean;
->>>>>>> 414291b1
       }
     }
     // ------------------------------------------------------------------------
