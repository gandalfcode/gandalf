//=================================================================================================
//  Hydrodynamics.h
//  Contains main parent virtual class plus child classes for various hydrodynamics
//  algorithms that are implemented (e.g. SPH, Meshless Finite-Volume)
//
//  This file is part of GANDALF :
//  Graphical Astrophysics code for N-body Dynamics And Lagrangian Fluids
//  https://github.com/gandalfcode/gandalf
//  Contact : gandalfcode@gmail.com
//
//  Copyright (C) 2013  D. A. Hubber, G. Rosotti
//
//  GANDALF is free software: you can redistribute it and/or modify
//  it under the terms of the GNU General Public License as published by
//  the Free Software Foundation, either version 2 of the License, or
//  (at your option) any later version.
//
//  GANDALF is distributed in the hope that it will be useful, but
//  WITHOUT ANY WARRANTY; without even the implied warranty of
//  MERCHANTABILITY or FITNESS FOR A PARTICULAR PURPOSE.  See the GNU
//  General Public License (http://www.gnu.org/licenses) for more details.
//=================================================================================================


#ifndef _HYDRODYNAMICS_H_
#define _HYDRODYNAMICS_H_


#include <assert.h>
#include <string>
#include "Precision.h"
#include "Constants.h"
#include "Particle.h"
#include "SmoothingKernel.h"
#include "Parameters.h"
#include "DomainBox.h"
#include "EOS.h"
#include "RiemannSolver.h"
#include "ExternalPotential.h"
#include "SimUnits.h"
#if defined _OPENMP
#include "omp.h"
#endif
using namespace std;


template <int ndim>
class EOS;

class SimulationBase;

static const FLOAT ghost_range = 2.5;


//=================================================================================================
//  Class Hydrodynamics
/// \brief   Main parent hydrodynamics class
/// \details Different hydrodynamics implementations (e.g. SPH, Meshless Finite-Volume)
///          are derived from this class.  Each implementation requires defining its own version
///          of each function (e.g. for computing hydrodynamical fluxes/forces).
/// \author  D. A. Hubber, G. Rosotti
/// \date    02/02/2015
//=================================================================================================
template <int ndim>
class Hydrodynamics
{
protected:
  const int size_hydro_part;           ///< Size (in bytes) of hydro particle data type
  void* hydrodata_unsafe;              ///< Pointer to beginning of main hydro array

public:

  // Constructor
  //-----------------------------------------------------------------------------------------------
  Hydrodynamics(int hydro_forces_aux, int self_gravity_aux, FLOAT h_fac_aux, string gas_eos_aux,
                string KernelName, int size_hydro_part, SimUnits &units, Parameters *params);


  // SPH array memory allocation functions
  //-----------------------------------------------------------------------------------------------
  virtual void AllocateMemory(int) = 0;
  virtual void DeallocateMemory(void) = 0;
  virtual void DeleteDeadParticles(void) = 0;
  virtual void AccreteMassFromParticle(const FLOAT dm, Particle<ndim> &part) = 0;
  void ComputeBoundingBox(FLOAT *, FLOAT *, const int);
  void CheckBoundaryGhostParticle(const int, const int, const FLOAT, const DomainBox<ndim> &);
  void CreateBoundaryGhostParticle(const int, const int, const int, const FLOAT, const FLOAT);
<<<<<<< HEAD
  Particle<ndim>& CreateNewParticle(const int, const FLOAT, const FLOAT,
                                    const FLOAT*, const FLOAT*, SimulationBase*);
=======

  virtual void ZeroAccelerations() = 0;


>>>>>>> 34b33632

  // Functions needed to hide some implementation details
  //-----------------------------------------------------------------------------------------------
  Particle<ndim>& GetParticlePointer(const int i) {
    long int numBytes = (long int) i * (long int) size_hydro_part;
    return *((Particle<ndim>*)((unsigned char*) hydrodata_unsafe + numBytes));
  };
  virtual Particle<ndim>* GetParticleArray() = 0;

#if defined MPI_PARALLEL
  virtual void FinishReturnExport() {};
#endif


  // Const variables (read in from parameters file)
  //-----------------------------------------------------------------------------------------------
  const int hydro_forces;              ///< Compute hydro forces?
  const int self_gravity;              ///< Compute gravitational forces?
  const string gas_eos;                ///< Gas EOS option
  const FLOAT h_fac;                   ///< Smoothing length-density factor
  static const FLOAT invndim;          ///< Copy of 1/ndim


  // SPH particle counters and main particle data array
  //-----------------------------------------------------------------------------------------------
  bool allocated;                      ///< Is memory allocated?
  int create_sinks;                    ///< Create new sink particles?
  bool newParticles;                   ///< Have new ptcls been added? If so, flag to rebuild tree
  int Ngather;                         ///< No. of gather neighbours
  int Nghost;                          ///< No. of ghost particles (total among all kinds of ghosts)
  int NImportedParticles;              ///< No. of imported particles
                                       ///< (to compute forces on behalf of other processors)
  int Nmpighost;                       ///< No. of MPI ghost particles
  int NPeriodicGhost;                  ///< No. of periodic ghost particles
  int Nhydro;                          ///< No. of hydro particles in simulation
  int Nhydromax;                       ///< Max. no. of hydro particles in array
  int Ntot;                            ///< No. of real + ghost particles
  FLOAT hmin_sink;                     ///< Minimum smoothing length for sinks
  FLOAT kernrange;                     ///< Kernel range
  FLOAT mmean;                         ///< Mean SPH particle mass
  ParticleTypeRegister types;          ///< Array of particle types

  EOS<ndim> *eos;                      ///< Equation-of-state
  SmoothingKernel<ndim> *kernp;        ///< Pointer to chosen kernel object
  TabulatedKernel<ndim> kerntab;       ///< Tabulated version of chosen kernel
  ExternalPotential<ndim> *extpot;     ///< Pointer to external potential object

};



//=================================================================================================
//  Class NullHydrodynamics
/// \brief   Class definition for empty Hydrodynamics class (needed in NbodySimulation).
/// \details Class definition for empty Hydrodynamics class (needed in NbodySimulation).
/// \author  D. A. Hubber, G. Rosotti
/// \date    03/04/2013
//=================================================================================================
template <int ndim>
class NullHydrodynamics : public Hydrodynamics<ndim>
{
 public:

  NullHydrodynamics(int hydro_forces_aux, int self_gravity_aux, FLOAT h_fac_aux, string gas_eos_aux,
                    string KernelName, int size_hydro_part, SimUnits &units, Parameters *params):
    Hydrodynamics<ndim>(hydro_forces_aux, self_gravity_aux, h_fac_aux, gas_eos_aux, KernelName,
                        size_hydro_part, units, params) {};

  virtual Particle<ndim>* GetParticleArray() {return NULL;};

  virtual void AllocateMemory(int) {};
  virtual void DeallocateMemory(void) {};
  virtual void DeleteDeadParticles(void) {};
  virtual void AccreteMassFromParticle(const FLOAT dm, Particle<ndim> &part) {};
  virtual void ZeroAccelerations() {} ;

};
#endif<|MERGE_RESOLUTION|>--- conflicted
+++ resolved
@@ -85,15 +85,10 @@
   void ComputeBoundingBox(FLOAT *, FLOAT *, const int);
   void CheckBoundaryGhostParticle(const int, const int, const FLOAT, const DomainBox<ndim> &);
   void CreateBoundaryGhostParticle(const int, const int, const int, const FLOAT, const FLOAT);
-<<<<<<< HEAD
   Particle<ndim>& CreateNewParticle(const int, const FLOAT, const FLOAT,
                                     const FLOAT*, const FLOAT*, SimulationBase*);
-=======
-
   virtual void ZeroAccelerations() = 0;
 
-
->>>>>>> 34b33632
 
   // Functions needed to hide some implementation details
   //-----------------------------------------------------------------------------------------------
