//=================================================================================================
//  MeshlessFV.h
//  Contains main parent virtual class plus child classes for various MeshlessFV
//  algorithms that are implemented.
//
//  This file is part of GANDALF :
//  Graphical Astrophysics code for N-body Dynamics And Lagrangian Fluids
//  https://github.com/gandalfcode/gandalf
//  Contact : gandalfcode@gmail.com
//
//  Copyright (C) 2013  D. A. Hubber, G. Rosotti
//
//  GANDALF is free software: you can redistribute it and/or modify
//  it under the terms of the GNU General Public License as published by
//  the Free Software Foundation, either version 2 of the License, or
//  (at your option) any later version.
//
//  GANDALF is distributed in the hope that it will be useful, but
//  WITHOUT ANY WARRANTY; without even the implied warranty of
//  MERCHANTABILITY or FITNESS FOR A PARTICULAR PURPOSE.  See the GNU
//  General Public License (http://www.gnu.org/licenses) for more details.
//=================================================================================================


#ifndef _MESHLESS_FV_H_
#define _MESHLESS_FV_H_


#include <assert.h>
#include <string>
#include "Constants.h"
#include "DomainBox.h"
#include "EOS.h"
#include "ExternalPotential.h"
#include "FV.h"
#include "Hydrodynamics.h"
#include "NbodyParticle.h"
#include "Nbody.h"
#include "Parameters.h"
#include "Particle.h"
#include "Precision.h"
#include "RiemannSolver.h"
#include "SlopeLimiter.h"
#include "SmoothingKernel.h"
#if defined _OPENMP
#include "omp.h"
#endif
using namespace std;


//=================================================================================================
//  Class MeshlessFV
/// \brief   Main parent MeshlessFV class.
/// \details Main parent MeshlessFV class.
/// \author  D. A. Hubber, J. Ngoumou
/// \date    19/02/2015
//=================================================================================================
//template <int ndim>
template <int ndim>
class MeshlessFV : public FV<ndim>
{
public:

  using Hydrodynamics<ndim>::allocated;
  using Hydrodynamics<ndim>::eos;
  using Hydrodynamics<ndim>::h_fac;
  using Hydrodynamics<ndim>::hydrodata_unsafe;
  using Hydrodynamics<ndim>::hydro_forces;
  using Hydrodynamics<ndim>::invndim;
  using Hydrodynamics<ndim>::iorder;
  using Hydrodynamics<ndim>::kernfac;
  using Hydrodynamics<ndim>::kernfacsqd;
  using Hydrodynamics<ndim>::kernp;
  using Hydrodynamics<ndim>::kernrange;
  using Hydrodynamics<ndim>::mmean;
  using Hydrodynamics<ndim>::Ngather;
  using Hydrodynamics<ndim>::Nghost;
  using Hydrodynamics<ndim>::Nghostmax;
  using Hydrodynamics<ndim>::NImportedParticles;
  using Hydrodynamics<ndim>::Nhydro;
  using Hydrodynamics<ndim>::Nhydromax;
  using Hydrodynamics<ndim>::Nmpighost;
  using Hydrodynamics<ndim>::NPeriodicGhost;
  using Hydrodynamics<ndim>::Ntot;
  using Hydrodynamics<ndim>::riemann;
  using Hydrodynamics<ndim>::self_gravity;
  using Hydrodynamics<ndim>::size_hydro_part;
  using FV<ndim>::gamma_eos;
  using FV<ndim>::gammam1;

  static const int nvar = ndim + 2;
  static const int ivx = 0;
  static const int ivy = 1;
  static const int ivz = 2;
  static const int irho = ndim;
  static const int ietot = ndim + 1;
  static const int ipress = ndim + 1;


  // Constructor
  //-----------------------------------------------------------------------------------------------
  MeshlessFV(int hydro_forces_aux, int self_gravity_aux, FLOAT _accel_mult, FLOAT _courant_mult,
             FLOAT h_fac_aux, FLOAT h_converge_aux, FLOAT gamma_aux, string gas_eos_aux,
             string KernelName, int size_mfv_part, SimUnits &units, Parameters *params);
  ~MeshlessFV();

  virtual void AllocateMemory(int);
  virtual void DeallocateMemory(void);
  virtual void DeleteDeadParticles(void);
  virtual void ReorderParticles(void);
  virtual void AccreteMassFromParticle(const FLOAT dm, Particle<ndim> &part) {
    MeshlessFVParticle<ndim>& mfvpart = static_cast<MeshlessFVParticle<ndim>& > (part);
    mfvpart.m -= dm;
    mfvpart.dQ[irho] -= dm;
    //mfvpart.dQ[ietot] -= dm*part.u;
    for (int k=0; k<ndim; k++) mfvpart.dQ[k] -= dm*mfvpart.v[k];
  }


  // MeshlessFV functions for computing MeshlessFV sums with neighbouring particles
  // (fully coded in each separate MeshlessFV implementation, and not in MeshlessFV.cpp)
  //-----------------------------------------------------------------------------------------------
  virtual int ComputeH(const int, const int, const FLOAT, FLOAT *, FLOAT *, FLOAT *, FLOAT *,
                       MeshlessFVParticle<ndim> &, Nbody<ndim> *) = 0;
  virtual void ComputePsiFactors(const int, const int, int *, FLOAT *, FLOAT *, FLOAT *,
                                 MeshlessFVParticle<ndim> &, MeshlessFVParticle<ndim> *) = 0;
  virtual void ComputeGradients(const int, const int, int *, FLOAT *, FLOAT *, FLOAT *,
                                MeshlessFVParticle<ndim> &, MeshlessFVParticle<ndim> *) = 0;
  virtual void ComputeGodunovFlux(const int, const int, const FLOAT, int *, FLOAT *, FLOAT *, FLOAT *,
                                  MeshlessFVParticle<ndim> &, MeshlessFVParticle<ndim> *) = 0;
  virtual void ComputeSmoothedGravForces(const int, const int, int *, MeshlessFVParticle<ndim> &,
                                         MeshlessFVParticle<ndim> *) = 0;
  virtual void ComputeDirectGravForces(const int, const int, int *, MeshlessFVParticle<ndim> &,
                                       MeshlessFVParticle<ndim> *) = 0;
  virtual void ComputeStarGravForces(const int, NbodyParticle<ndim> **, MeshlessFVParticle<ndim> &) = 0;
  virtual void CopyDataToGhosts(DomainBox<ndim> &, MeshlessFVParticle<ndim> *) = 0;


  // Other functions.
  //-----------------------------------------------------------------------------------------------
  void ComputeThermalProperties(MeshlessFVParticle<ndim> &);
  void EndTimestep(const int, const int, const FLOAT, const FLOAT, MeshlessFVParticle<ndim> *);
  void InitialSmoothingLengthGuess(void);
  void IntegrateParticles(const int, const int, const FLOAT, const FLOAT,
                          const DomainBox<ndim> &, MeshlessFVParticle<ndim> *);
  FLOAT Timestep(MeshlessFVParticle<ndim> &);
  void UpdatePrimitiveVector(MeshlessFVParticle<ndim> &);
  void UpdateArrayVariables(MeshlessFVParticle<ndim> &);


  // Functions needed to hide some implementation details
  //-----------------------------------------------------------------------------------------------
  MeshlessFVParticle<ndim>& GetMeshlessFVParticlePointer(const int i) {
    return *((MeshlessFVParticle<ndim>*)((unsigned char*) hydrodata_unsafe + i*size_hydro_part));
  }
  MeshlessFVParticle<ndim>* GetMeshlessFVParticleArray() {return hydrodata;}
  virtual Particle<ndim>* GetParticleArray() {return hydrodata;};


  // Const variables (read in from parameters file)
  //-----------------------------------------------------------------------------------------------
  const bool staticParticles;          ///< ..
  const FLOAT accel_mult;              ///< ..
  const FLOAT courant_mult;            ///< ..
  //const FLOAT gamma_eos;               ///< ..
  //const FLOAT gammam1;                 ///< ..
  const FLOAT h_converge;              ///< h-rho iteration tolerance


  // MeshlessFV particle counters and main particle data array
  //-----------------------------------------------------------------------------------------------
  int create_sinks;                    ///< Create new sink particles?
  int fixed_sink_mass;                 ///< Fix masses of sink particles
  FLOAT msink_fixed;                   ///< Fixed sink mass value
  FLOAT hmin_sink;                     ///< Minimum smoothing length of sinks
  string riemann_solver;               ///< Selected Riemann solver
  string slope_limiter;                ///< Selected slope limiter
  //MeshlessFVType MeshlessFVtype[Ntypes];        ///< Array of MeshlessFV types

  SlopeLimiter<ndim,MeshlessFVParticle> *limiter;
  MeshlessFVParticle<ndim> *hydrodata;

};



//=================================================================================================
//  Class MfvCommon
/// \brief   Intermediate class for Meshless FV scheme containing all common functions.
/// \details Intermediate class for Meshless FV scheme containing all common functions.
/// \author  D. A. Hubber, J. Ngoumou
/// \date    25/02/2015
//=================================================================================================
//template <int ndim>
template <int ndim, template<int> class kernelclass>
class MfvCommon : public MeshlessFV<ndim>
{
 public:

  using MeshlessFV<ndim>::allocated;
  using MeshlessFV<ndim>::gamma_eos;
  using MeshlessFV<ndim>::gammam1;
  using MeshlessFV<ndim>::h_converge;
  using MeshlessFV<ndim>::h_fac;
  using MeshlessFV<ndim>::hydrodata;
  using MeshlessFV<ndim>::hydrodata_unsafe;
  using MeshlessFV<ndim>::invndim;
  using MeshlessFV<ndim>::kernfac;
  using MeshlessFV<ndim>::kernfacsqd;
  using MeshlessFV<ndim>::kernp;
  using MeshlessFV<ndim>::kernrange;
  using MeshlessFV<ndim>::limiter;
  using MeshlessFV<ndim>::mmean;
  using MeshlessFV<ndim>::Ngather;
  using MeshlessFV<ndim>::Nghost;
  using MeshlessFV<ndim>::Nghostmax;
  using MeshlessFV<ndim>::NImportedParticles;
  using MeshlessFV<ndim>::Nhydro;
  using MeshlessFV<ndim>::Nhydromax;
  using MeshlessFV<ndim>::Nmpighost;
  using MeshlessFV<ndim>::NPeriodicGhost;
  using MeshlessFV<ndim>::Ntot;
  using MeshlessFV<ndim>::riemann;
  using MeshlessFV<ndim>::size_hydro_part;
  using MeshlessFV<ndim>::staticParticles;
  using Hydrodynamics<ndim>::create_sinks;
  using Hydrodynamics<ndim>::hmin_sink;

  static const int nvar = ndim + 2;
  static const int ivx = 0;
  static const int ivy = 1;
  static const int ivz = 2;
  static const int irho = ndim;
  static const int ietot = ndim + 1;
  static const int ipress = ndim + 1;



  // Constructor
  //-----------------------------------------------------------------------------------------------
  MfvCommon(int hydro_forces_aux, int self_gravity_aux, FLOAT _accel_mult, FLOAT _courant_mult,
           FLOAT h_fac_aux, FLOAT h_converge_aux, FLOAT gamma_aux, string gas_eos_aux,
           string KernelName, int size_MeshlessFV_part, SimUnits &units, Parameters *params);
  ~MfvCommon();

  virtual void ComputeGodunovFlux(const int, const int, const FLOAT, int *, FLOAT *, FLOAT *, FLOAT *,
                                  MeshlessFVParticle<ndim> &, MeshlessFVParticle<ndim> *) = 0;

  // MeshlessFV functions for computing MeshlessFV sums with neighbouring particles
  // (fully coded in each separate MeshlessFV implementation, and not in MeshlessFV.cpp)
  //-----------------------------------------------------------------------------------------------
  int ComputeH(const int, const int, const FLOAT, FLOAT *, FLOAT *, FLOAT *, FLOAT *,
               MeshlessFVParticle<ndim> &, Nbody<ndim> *);
  void ComputePsiFactors(const int, const int, int *, FLOAT *, FLOAT *, FLOAT *,
                         MeshlessFVParticle<ndim> &, MeshlessFVParticle<ndim> *);
  void ComputeGradients(const int, const int, int *, FLOAT *, FLOAT *, FLOAT *,
                                    MeshlessFVParticle<ndim> &, MeshlessFVParticle<ndim> *);
  void CopyDataToGhosts(DomainBox<ndim> &, MeshlessFVParticle<ndim> *);
  void ComputeSmoothedGravForces(const int, const int, int *,
                                 MeshlessFVParticle<ndim> &, MeshlessFVParticle<ndim> *);
  void ComputeDirectGravForces(const int, const int, int *,
                               MeshlessFVParticle<ndim> &, MeshlessFVParticle<ndim> *);
  void ComputeStarGravForces(const int, NbodyParticle<ndim> **, MeshlessFVParticle<ndim> &);

  kernelclass<ndim> kern;                  ///< SPH kernel

};



//=================================================================================================
//  Class MfvMuscl
/// \brief   Meshless Finite-Volume scheme described by Lanson & Vila (2008)
/// \details Meshless Finite-Volume scheme described by Lanson & Vila (2008).
/// \author  D. A. Hubber, J. Ngoumou
/// \date    25/02/2015
//=================================================================================================
//template <int ndim>
template <int ndim, template<int> class kernelclass>
class MfvMuscl : public MfvCommon<ndim,kernelclass>
{
 public:

  using Hydrodynamics<ndim>::create_sinks;
  using Hydrodynamics<ndim>::hmin_sink;
  using MeshlessFV<ndim>::allocated;
  using MeshlessFV<ndim>::gamma_eos;
  using MeshlessFV<ndim>::gammam1;
  using MeshlessFV<ndim>::h_converge;
  using MeshlessFV<ndim>::h_fac;
  using MeshlessFV<ndim>::hydrodata;
  using MeshlessFV<ndim>::hydrodata_unsafe;
  using MeshlessFV<ndim>::invndim;
  using MeshlessFV<ndim>::kernfac;
  using MeshlessFV<ndim>::kernfacsqd;
  using MeshlessFV<ndim>::kernp;
  using MeshlessFV<ndim>::kernrange;
  using MeshlessFV<ndim>::limiter;
  using MeshlessFV<ndim>::mmean;
  using MeshlessFV<ndim>::Ngather;
  using MeshlessFV<ndim>::Nghost;
  using MeshlessFV<ndim>::Nghostmax;
  using MeshlessFV<ndim>::NImportedParticles;
  using MeshlessFV<ndim>::Nhydro;
  using MeshlessFV<ndim>::Nhydromax;
  using MeshlessFV<ndim>::Nmpighost;
  using MeshlessFV<ndim>::NPeriodicGhost;
  using MeshlessFV<ndim>::Ntot;
  using MeshlessFV<ndim>::riemann;
  using MeshlessFV<ndim>::size_hydro_part;
  using MeshlessFV<ndim>::staticParticles;
  using MfvCommon<ndim,kernelclass>::kern;

  static const int nvar = ndim + 2;
  static const int ivx = 0;
  static const int ivy = 1;
  static const int ivz = 2;
  static const int irho = ndim;
  static const int ietot = ndim + 1;
  static const int ipress = ndim + 1;



  // Constructor
  //-----------------------------------------------------------------------------------------------
  MfvMuscl(int hydro_forces_aux, int self_gravity_aux, FLOAT _accel_mult, FLOAT _courant_mult,
           FLOAT h_fac_aux, FLOAT h_converge_aux, FLOAT gamma_aux, string gas_eos_aux,
           string KernelName, int size_MeshlessFV_part, SimUnits &units, Parameters *params);
  ~MfvMuscl();


  //-----------------------------------------------------------------------------------------------
  virtual void ComputeGodunovFlux(const int, const int, const FLOAT, int *, FLOAT *, FLOAT *, FLOAT *,
                                  MeshlessFVParticle<ndim> &, MeshlessFVParticle<ndim> *);

};



//=================================================================================================
//  Class MfvRungeKutta
/// \brief   Meshless Finite-Volume scheme described by Lanson & Vila (2008)
/// \details Meshless Finite-Volume scheme described by Lanson & Vila (2008).
/// \author  D. A. Hubber, J. Ngoumou
/// \date    25/02/2015
//=================================================================================================
//template <int ndim>
template <int ndim, template<int> class kernelclass>
class MfvRungeKutta : public MfvCommon<ndim,kernelclass>
{
 public:

  using Hydrodynamics<ndim>::create_sinks;
  using Hydrodynamics<ndim>::hmin_sink;
  using MeshlessFV<ndim>::allocated;
  using MeshlessFV<ndim>::gamma_eos;
  using MeshlessFV<ndim>::gammam1;
  using MeshlessFV<ndim>::h_converge;
  using MeshlessFV<ndim>::h_fac;
  using MeshlessFV<ndim>::hydrodata;
  using MeshlessFV<ndim>::hydrodata_unsafe;
  using MeshlessFV<ndim>::invndim;
  using MeshlessFV<ndim>::kernfac;
  using MeshlessFV<ndim>::kernfacsqd;
  using MeshlessFV<ndim>::kernp;
  using MeshlessFV<ndim>::kernrange;
  using MeshlessFV<ndim>::limiter;
  using MeshlessFV<ndim>::mmean;
  using MeshlessFV<ndim>::Ngather;
  using MeshlessFV<ndim>::Nghost;
  using MeshlessFV<ndim>::Nghostmax;
  using MeshlessFV<ndim>::NImportedParticles;
  using MeshlessFV<ndim>::Nhydro;
  using MeshlessFV<ndim>::Nhydromax;
  using MeshlessFV<ndim>::Nmpighost;
  using MeshlessFV<ndim>::NPeriodicGhost;
  using MeshlessFV<ndim>::Ntot;
  using MeshlessFV<ndim>::riemann;
  using MeshlessFV<ndim>::size_hydro_part;
  using MeshlessFV<ndim>::staticParticles;
<<<<<<< HEAD
  using Hydrodynamics<ndim>::create_sinks;
  using Hydrodynamics<ndim>::hmin_sink;
=======
  using MfvCommon<ndim,kernelclass>::kern;
>>>>>>> 9b3a5cb9

  static const int nvar = ndim + 2;
  static const int ivx = 0;
  static const int ivy = 1;
  static const int ivz = 2;
  static const int irho = ndim;
  static const int ietot = ndim + 1;
  static const int ipress = ndim + 1;


  // Constructor
  //-----------------------------------------------------------------------------------------------
  MfvRungeKutta(int hydro_forces_aux, int self_gravity_aux, FLOAT _accel_mult, FLOAT _courant_mult,
                FLOAT h_fac_aux, FLOAT h_converge_aux, FLOAT gamma_aux, string gas_eos_aux,
                string KernelName, int size_MeshlessFV_part, SimUnits &units, Parameters *params);
  ~MfvRungeKutta();


  // ..
  //-----------------------------------------------------------------------------------------------
  void ComputeGodunovFlux(const int, const int, const FLOAT, int *, FLOAT *, FLOAT *, FLOAT *,
                          MeshlessFVParticle<ndim> &, MeshlessFVParticle<ndim> *);

};
#endif<|MERGE_RESOLUTION|>--- conflicted
+++ resolved
@@ -378,12 +378,7 @@
   using MeshlessFV<ndim>::riemann;
   using MeshlessFV<ndim>::size_hydro_part;
   using MeshlessFV<ndim>::staticParticles;
-<<<<<<< HEAD
-  using Hydrodynamics<ndim>::create_sinks;
-  using Hydrodynamics<ndim>::hmin_sink;
-=======
   using MfvCommon<ndim,kernelclass>::kern;
->>>>>>> 9b3a5cb9
 
   static const int nvar = ndim + 2;
   static const int ivx = 0;
