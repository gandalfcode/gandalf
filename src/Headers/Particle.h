//=================================================================================================
//  Particle.h
//  Main particle data structures
//
//  This file is part of GANDALF :
//  Graphical Astrophysics code for N-body Dynamics And Lagrangian Fluids
//  https://github.com/gandalfcode/gandalf
//  Contact : gandalfcode@gmail.com
//
//  Copyright (C) 2013  D. A. Hubber, G. Rosotti
//
//  GANDALF is free software: you can redistribute it and/or modify
//  it under the terms of the GNU General Public License as published by
//  the Free Software Foundation, either version 2 of the License, or
//  (at your option) any later version.
//
//  GANDALF is distributed in the hope that it will be useful, but
//  WITHOUT ANY WARRANTY; without even the implied warranty of
//  MERCHANTABILITY or FITNESS FOR A PARTICULAR PURPOSE.  See the GNU
//  General Public License (http://www.gnu.org/licenses) for more details.
//=================================================================================================


#ifndef _PARTICLE_H_
#define _PARTICLE_H_


#include "Parameters.h"
#include "Precision.h"
#include "Constants.h"
#include "Exception.h"
#include "Flags.h"
#ifdef MPI_PARALLEL
#include <stddef.h>
#include "mpi.h"
template<int ndim> class GradhSphCommunicationHandler;
template<int ndim> class MeshlessCommunicationHandler;
template<int ndim> class SM2012CommunicationHandler;
#endif

template<int ndim> class GradhSphBase;

enum parttype {gas_type, icm_type, cdm_type, dust_type, boundary_type, Ntypes};


//=================================================================================================
//  Class Typemask
/// \brief  Wrapper around array of bool to make it copyable.
/// \author R. A. Booth
/// \date   31/3/2016
//=================================================================================================
class Typemask {
private:
  bool _data[Ntypes];

public:
  Typemask(bool defaultFlag = false) {
    for (int k=0; k<Ntypes; k++) _data[k] = defaultFlag;
  }

  const bool& operator[](int i) const {
    return _data[i];
  }
  bool& operator[](int i) {
    return _data[i];
  }
  int size() const {
    return Ntypes;
  }

};



//=================================================================================================
//  Structure ParticleType
/// \brief  Structure containing particle type information
/// \author D. A. Hubber
/// \date   14/10/2015
//=================================================================================================
struct ParticleTypeInfo
{
  int N;                               ///< Current no. of particles
  bool hydro_forces;                   ///< Does particle experience hydro forces?
  bool self_gravity;                   ///< Does particle experience gravitational forces?
  bool drag_forces;                    ///< Does particle experience drag forces?
  Typemask hmask;                      ///< Neighbour mask for computing smoothing lengths
  Typemask hydromask;                  ///< Neighbour mask for computing hydro forces
  Typemask dragmask;                   ///< Neighbour mask for computing drag forces

  ParticleTypeInfo() {
    N = 0;
    hydro_forces = false;
    self_gravity = false;
    drag_forces  = false;
  }
};



//=================================================================================================
//  Class ParticleTypeRegister
/// \brief  Structure containing particle type information for all types
/// \author R. A. Booth
/// \date   31/3/2016
//=================================================================================================
class ParticleTypeRegister {
private:
  ParticleTypeInfo _types[Ntypes];

public:
  Typemask gravmask;                   ///< Does the particle type contribute to grav. forces?

  ParticleTypeRegister(Parameters *params);

  ParticleTypeInfo& operator[](int i) {
    return _types[i];
  }
  const ParticleTypeInfo& operator[](int i) const {
    return _types[i];
  }

};



//=================================================================================================
//  Structure Particle
/// \brief  Main base particle data structure.
/// \author D. A. Hubber, G. Rosotti
/// \date   01/10/2013
//=================================================================================================
template <int ndim>
struct Particle
{
  type_flag flags;                  ///< Particle flags (eg boundary/dead)
  int ptype;                        ///< Particle type (gas/cdm/dust)
  int iorig;                        ///< Original particle i.d.
  int levelneib;                    ///< Min. timestep level of neighbours
  int level;                        ///< Current timestep level of particle
  FLOAT r[ndim];                    ///< Position
  FLOAT v[ndim];                    ///< Velocity
  FLOAT a[ndim];                    ///< Total acceleration
  FLOAT atree[ndim];                ///< Gravitational acceleration from the tree
  FLOAT r0[ndim];                   ///< Position at beginning of step
  FLOAT v0[ndim];                   ///< Velocity at beginning of step
  FLOAT a0[ndim];                   ///< Acceleration at beginning of step
  FLOAT m;                          ///< Particle mass
  FLOAT h;                          ///< SPH smoothing length
  FLOAT h_dust ;                    ///< Gas Smoothing length for dust
  FLOAT hrangesqd;                  ///< Kernel extent (squared)
  FLOAT hfactor;                    ///< invh^(ndim + 1)
  FLOAT rho;                        ///< Density
  FLOAT pressure;                   ///< Pressure
  FLOAT u;                          ///< Specific internal energy
  FLOAT u0;                         ///< u at beginning of step
  FLOAT dudt0;                      ///< dudt at beginning of step
  FLOAT dudt;                       ///< Compressional heating rate
  FLOAT gpot;                       ///< Gravitational potential
<<<<<<< HEAD
  FLOAT dt_next;                    ///< Next time-step timestep
  FLOAT ueq;                        ///< equilibrium internal energy
  FLOAT dt_therm;                   ///< thermalization time scale

  // Physical variables which only take a small dynamic range of values.
  // Can be stored in single precision to save space/memory
  //-----------------------------------------------------------------------------------------------
  float mu_bar;                     ///< mean molecular weight
  float sound;                      ///< Sound speed
  float vsig_max;                   ///< Maximum signal velocity.

  // To be deleted
  int nstep;                        ///< Integer step-size of particle
  int nlast;                        ///< Integer time at beginning of step
  //int sinkid;                       ///< i.d. of sink particle
  FLOAT dt;                         ///< Particle timestep
  //DOUBLE tlast;                     ///< Time at beginning of current step
  //FLOAT rad_pres[ndim];             ///< Acceleration from radiation pressure cmscott
  //int ionstate;                     ///< States current ionisation state of the particle
  //                                  ///< (0 is neutral, 1 is smoothed and 2 is ionised)
=======
  FLOAT gpot_hydro;                 ///< Gravitaitonal potential w/o star
  DOUBLE dt;                        ///< Particle timestep
  DOUBLE dt_next;                   ///< Next time-step timestep
  DOUBLE tlast;                     ///< Time at beginning of current step
  FLOAT ionfrac;                    ///< Ionisation fraction
  FLOAT Xion;                       ///< Ionisation fraction (from tree)
  FLOAT ueq;                        ///< equilibrium internal energy
  union {
    FLOAT dt_therm;                 ///< Thermalization time scale
    FLOAT cooling;                  ///< Cooling rate, (-dudt_cool)
  };
  FLOAT vsig_max;                   ///< Maximum signal velocity.
  FLOAT rad_pres[ndim];             ///< Acceleration from radiation pressure cmscott
  int ionstate;                     ///< States current ionisation state of the particle
                                    ///< (0 is neutral, 1 is smoothed and 2 is ionised)
>>>>>>> 8d641347

  Particle() {
    flags     = none;
    ptype     = gas_type;
    iorig     = -1;
    levelneib = 0;
    level     = 0;
    for (int k=0; k<ndim; k++) r[k] = (FLOAT) 0.0;
    for (int k=0; k<ndim; k++) v[k] = (FLOAT) 0.0;
    for (int k=0; k<ndim; k++) a[k] = (FLOAT) 0.0;
    for (int k=0; k<ndim; k++) atree[k] = (FLOAT) 0.0;
    for (int k=0; k<ndim; k++) r0[k] = (FLOAT) 0.0;
    for (int k=0; k<ndim; k++) v0[k] = (FLOAT) 0.0;
    for (int k=0; k<ndim; k++) a0[k] = (FLOAT) 0.0;
    m         = (FLOAT) 0.0;
    h         = (FLOAT) 1.0;
    h_dust    = (FLOAT) 0.0;
    hrangesqd = (FLOAT) 0.0;
    hfactor   = (FLOAT) 0.0;
    rho       = (FLOAT) 0.0;
<<<<<<< HEAD
=======
    pressure  = (FLOAT) 0.0;
    sound     = (FLOAT) 0.0;
>>>>>>> 8d641347
    u         = (FLOAT) 0.0;
    u0        = (FLOAT) 0.0;
    dudt      = (FLOAT) 0.0;
    dudt0     = (FLOAT) 0.0;
    gpot      = (FLOAT) 0.0;
<<<<<<< HEAD
    dt_next   = (DOUBLE) 0.0;

    //sinkid    = -1;
    nstep     = 0;
    nlast     = 0;
    dt        = (DOUBLE) 0.0;
    //tlast     = (DOUBLE) 0.0;

    mu_bar    = 1.0f;
    sound     = 0.0f;
    vsig_max  = 0.0f;
=======
    gpot_hydro = (FLOAT) 0.0;
    dt        = (DOUBLE) 0.0;
    dt_next   = (DOUBLE) 0.0;
    tlast     = (DOUBLE) 0.0;
    ionfrac   = (FLOAT) 0.999;
    Xion      = (FLOAT) 0.999;
    ueq       = (FLOAT) 0.0;
    dt_therm  = (FLOAT) 0.0;
    vsig_max  = (FLOAT) 0.0;
    ionstate  = 0;
>>>>>>> 8d641347
  }

  static const int NDIM = ndim ;

};



//=================================================================================================
//  Structure SphParticle
/// \brief  Main base SPH particle data structure.
/// \author D. A. Hubber, G. Rosotti
/// \date   01/10/2013
//=================================================================================================
template <int ndim>
struct SphParticle : public Particle<ndim>
{
  using Particle<ndim>::r ;
  using Particle<ndim>::v ;

  FLOAT div_v;                      ///< Velocity divergence
  FLOAT alpha;                      ///< Artificial viscosity alpha value
  FLOAT dalphadt;                   ///< Rate of change of alpha


  SphParticle()
  {
    div_v    = (FLOAT) 0.0;
    alpha    = (FLOAT) 0.0;
    dalphadt = (FLOAT) 0.0;
  }

  class DensityParticle {
  public:
    DensityParticle() : m(0), u(0), gpot(0), ptype(0) {} ;
    DensityParticle(const SphParticle<ndim>&p) {
      for (int i=0; i<ndim; i++) {
        r[i] = p.r[i];
        v[i] = p.v[i];
        a[i] = p.a[i];
      }
      m = p.m;
      u = p.u;
      gpot=p.gpot;
      ptype=p.ptype;
      flags=p.flags;
    }

    FLOAT r[ndim];
    FLOAT v[ndim];
    FLOAT a[ndim];
    FLOAT m;
    FLOAT u;
    FLOAT gpot;
    int ptype;
    type_flag flags;

    static const int NDIM=ndim;
  };

};



//=================================================================================================
//  Structure GradhSphParticle
/// \brief  `grad-h' SPH particle data structure.
/// \author D. A. Hubber, G. Rosotti
/// \date   01/10/2013
//=================================================================================================
template <int ndim>
struct GradhSphParticle : public SphParticle<ndim>
{
  FLOAT invomega;                   ///< grad-h omega/f correction term
  FLOAT zeta;                       ///< grad-h gravity correction term
  //FLOAT chi;                        ///< grad-h star-gravity correction term

  GradhSphParticle () {
    invomega = (FLOAT) 1.0;
    zeta = (FLOAT) 0.0;
    //chi = (FLOAT) 0.0;
  }

#ifdef MPI_PARALLEL
  static MPI_Datatype CreateMpiDataType() {
    MPI_Datatype particle_type;
    MPI_Datatype types[1] = {MPI_BYTE};
    MPI_Aint offsets[1] = {0};
    int blocklen[1] = {sizeof(GradhSphParticle<ndim>)};

    MPI_Type_create_struct(1,blocklen,offsets,types,&particle_type);

    return particle_type;
  }

  typedef GradhSphCommunicationHandler<ndim> HandlerType;
#endif

  class HydroForcesParticle {
  public:
	  HydroForcesParticle(): ptype(gas_type), level(0), levelneib(0), iorig(0), flags(none), r(), v(), a(),
	  m(0), rho (0), h(0), hrangesqd(0), hfactor(0), pressure(0), invomega(0), sound(0), u(0), alpha(0), zeta(0)
	  {};

	  HydroForcesParticle(const GradhSphParticle& p) {
		  ptype=p.ptype;
		  level=p.level;
		  levelneib=0;
		  iorig=p.iorig;
		  flags=p.flags.get();
		  for (int k=0; k<ndim; k++) {
			  r[k]=p.r[k];
			  v[k]=p.v[k];
			  a[k]=p.a[k];
		  }
		  m=p.m;
		  rho=p.rho;
		  h=p.h;
		  hrangesqd=p.hrangesqd;
		  hfactor=p.hfactor;
		  pressure=p.pressure;
		  invomega=p.invomega;
		  sound=p.sound;
		  u=p.u;
		  alpha=p.alpha;
          zeta=p.zeta;
	  }

	  int ptype;
	  int level;
	  int levelneib;
	  int iorig;
	  type_flag flags;
	  FLOAT r[ndim];
	  FLOAT v[ndim];
	  FLOAT a[ndim];
	  FLOAT m;
	  FLOAT rho;
	  FLOAT h;
	  FLOAT hrangesqd;
	  FLOAT hfactor;
	  FLOAT pressure;
      FLOAT invomega;
	  FLOAT sound;
	  FLOAT u;
	  FLOAT alpha;
      FLOAT zeta;
	  static const int NDIM=ndim;

  };

  typedef GradhSphBase<ndim> HydroMethod;

};



//=================================================================================================
//  Structure SM2012SphParticle
/// \brief  Saitoh & Makino (2012) SPH particle data structure.
/// \author D. A. Hubber, G. Rosotti
/// \date   01/10/2013
//=================================================================================================
template <int ndim>
struct SM2012SphParticle : public SphParticle<ndim>
{
  FLOAT q;                          ///< Internal energy density
  FLOAT invq;                       ///< 1 / q

  SM2012SphParticle () {
    q = (FLOAT) 0.0;
    invq = (FLOAT) 0.0;
  }

#ifdef MPI_PARALLEL
  static MPI_Datatype CreateMpiDataType() {
    MPI_Datatype particle_type;
    MPI_Datatype types[1] = {MPI_BYTE};
    MPI_Aint offsets[1] = {0};
    int blocklen[1] = {sizeof(SM2012SphParticle<ndim>)};

    MPI_Type_create_struct(1,blocklen,offsets,types,&particle_type);

    return particle_type;
  }

  typedef SM2012CommunicationHandler<ndim> HandlerType;
#endif

};



//=================================================================================================
//  Structure MeshlessFVParticle
/// \brief  Main base Meshless Finite-Volume particle data structure.
/// \author D. A. Hubber, J. Ngoumou
/// \date   19/02/2015
//=================================================================================================
template <int ndim>
struct MeshlessFVParticle : public Particle<ndim>
{
  using Particle<ndim>::r;
  using Particle<ndim>::v;
  using Particle<ndim>::a;

  FLOAT invomega;                      ///< ..
  FLOAT div_v;                         ///< Velocity divergence
  FLOAT ndens;                         ///< Particle number density, inverse volume
  FLOAT zeta;                          ///< ..
  FLOAT B[ndim][ndim];                 ///< Inverse matrix for gradient calculations
  FLOAT Wprim[ndim+2];                 ///< ..
  FLOAT Qcons0[ndim+2];                ///< ..
  FLOAT grad[ndim+2][ndim];            ///< ..
  FLOAT dQ[ndim+2];                    ///< ..
  FLOAT dQdt[ndim+2];                  ///< Time derivative of conserved variables
  FLOAT rdmdt[ndim];                   ///< ..
  FLOAT rdmdt0[ndim];                  ///< ..
  FLOAT alpha_slope[ndim+2];           ///< Slope limiter parameter

  // SPH particle constructor to initialise all values
  //-----------------------------------------------------------------------------------------------
  MeshlessFVParticle()
  {
    invomega  = (FLOAT) 1.0;
    div_v     = (FLOAT) 0.0;
    ndens     = (FLOAT) 0.0;
    zeta      = (FLOAT) 0.0;
    div_v     = (FLOAT) 0.0 ;
    for (int k=0; k<ndim; k++) rdmdt[k] = (FLOAT) 0.0;
    for (int k=0; k<ndim; k++) rdmdt0[k] = (FLOAT) 0.0;
    for (int k=0; k<ndim+2; k++) dQ[k] = (FLOAT) 0.0;
    for (int k=0; k<ndim+2; k++) dQdt[k] = (FLOAT) 0.0;
    for (int k=0; k<ndim+2; k++) alpha_slope[k] = (FLOAT) 0.0;

  }

#ifdef MPI_PARALLEL
  static MPI_Datatype CreateMpiDataType() {
    MPI_Datatype particle_type;
    MPI_Datatype types[1] = {MPI_BYTE};
    MPI_Aint offsets[1] = {0};
    int blocklen[1] = {sizeof(MeshlessFVParticle<ndim>)};

    MPI_Type_create_struct(1,blocklen,offsets,types,&particle_type);

    return particle_type;
  }

  typedef MeshlessCommunicationHandler<ndim> HandlerType;
#endif

  class DensityParticle {
  public:
    DensityParticle() : m(0), ptype(0) {} ;
    DensityParticle(const MeshlessFVParticle<ndim>&p) {
      for (int i=0; i<ndim; i++)
        r[i] = p.r[i];

      m = p.m;
      ptype=p.ptype;
      flags=p.flags;
    }

    FLOAT r[ndim];
    FLOAT m;
    int ptype;
    type_flag flags;

    static const int NDIM=ndim;
  };

  class GradientParticle {
  public:
	  GradientParticle (): level(0), ptype(gas_type), iorig(0), levelneib(0), flags(none), r(), v(), Wprim(), sound(0),
	  gpot(0), h(0), hrangesqd(0) {};
	  GradientParticle (const MeshlessFVParticle<ndim>& p) {
		  level=p.level;
		  ptype=p.ptype;
		  iorig=p.iorig;
		  levelneib=0;
		  flags=p.flags.get();
		  for (int k=0; k<ndim; k++) {
			  r[k]=p.r[k];
			  v[k]=p.v[k];
		  }
		  for (int k=0; k<ndim+2; k++) {
			  Wprim[k]=p.Wprim[k];
		  }
		  sound=p.sound;
		  gpot=p.gpot;
		  h=p.h;
		  hrangesqd=p.hrangesqd;
	  }

	  int level;
	  int ptype;
	  int iorig;
	  int levelneib;
	  type_flag flags;
	  FLOAT r[ndim];
	  FLOAT v[ndim];
	  FLOAT Wprim[ndim+2];
	  FLOAT sound;
	  FLOAT gpot;
	  FLOAT h;
	  FLOAT hrangesqd;

	  static const int NDIM=ndim;

  };

  class FluxParticle {
  public:
	  FluxParticle (): ptype(gas_type), flags(none), level(0), iorig(0), r(), v(), a(), Wprim(), dQ(),
	  dQdt(), rdmdt(), h(0), hrangesqd(0), ndens(0), hfactor(0), sound(0) {
		  for (int k=0; k<ndim; k++)
			  for (int kk=0; kk<ndim; kk++)
				  B[k][kk]=0;
		  for (int k=0; k<ndim+2; k++) {
			  for (int kk=0; kk<ndim; kk++)
				  grad[k][kk]=0;
		  }
	  };
	  FluxParticle (const MeshlessFVParticle& p) {
		  ptype=p.ptype;
		  flags=p.flags.get();
		  level=p.level;
		  iorig=p.iorig;
		  for (int k=0; k<ndim+2; k++) {
			  Wprim[k]=p.Wprim[k];
			  for (int kk=0; kk<ndim; kk++) grad[k][kk]=p.grad[k][kk];
			  dQ[k]=0;
			  dQdt[k]=0;
			  alpha_slope[k] = p.alpha_slope[k];
		  }
		  for (int k=0; k<ndim; k++) {
			  for (int kk=0; kk<ndim; kk++) B[k][kk]=p.B[k][kk];
			  r[k]=p.r[k];
			  v[k]=p.v[k];
			  a[k]=p.a[k];
			  rdmdt[k]=0;
		  }
		  h=p.h;
		  hrangesqd=p.hrangesqd;
		  ndens=p.ndens;
		  hfactor=p.hfactor;
		  sound=p.sound;
	  }

	  int ptype;
	  type_flag flags;
	  int level;
	  int iorig;
	  FLOAT r[ndim];
	  FLOAT v[ndim];
	  FLOAT a[ndim];
	  FLOAT B[ndim][ndim];
	  FLOAT Wprim[ndim+2];
	  FLOAT grad[ndim+2][ndim];
	  FLOAT dQ[ndim+2];
	  FLOAT dQdt[ndim+2];
	  FLOAT rdmdt[ndim];
	  FLOAT alpha_slope[ndim+2];
	  FLOAT h;
	  FLOAT hrangesqd;
	  FLOAT ndens;
	  FLOAT hfactor;
	  FLOAT sound;

	  static const int NDIM=ndim;

  };

  class GravParticle {
  public:
	  GravParticle(): ptype(gas_type), flags(none), m(0), h(0), hrangesqd(0), hfactor(0),
	  zeta(0), r() { }

	  GravParticle(const MeshlessFVParticle<ndim>& p) {
		  ptype=p.ptype;
		  flags=p.flags.get();
		  m=p.m;
		  h=p.h;
		  hrangesqd=p.hrangesqd;
		  hfactor=p.hfactor;
		  zeta=p.zeta;
		  for (int k=0; k<ndim; k++) r[k]=p.r[k];
	  }

	  int ptype;
	  type_flag flags;
	  FLOAT m;
	  FLOAT h;
	  FLOAT hrangesqd;
	  FLOAT hfactor;
	  FLOAT zeta;
	  FLOAT r[ndim];

	  static const int NDIM=ndim;

  };

};


/* reflect the particle in a given direction about a mirror */
template<int ndim>
inline void reflect(Particle<ndim>& part, int k, double x_mirror) {
   part.r[k] = 2*x_mirror - part.r[k] ;
   part.v[k]*= -1 ;
   part.a[k] *= -1 ;
}

template<int ndim>
inline void reflect(typename GradhSphParticle<ndim>::DensityParticle& part, int k, double x_mirror) {
   part.r[k] = 2*x_mirror - part.r[k] ;
   part.v[k]*= -1 ;
   part.a[k] *= -1 ;
}

template<int ndim>
inline void reflect(typename GradhSphParticle<ndim>::HydroForcesParticle& part, int k, double x_mirror) {
   part.r[k] = 2*x_mirror - part.r[k] ;
   part.v[k]*= -1 ;
   part.a[k] *= -1 ;
}


template<int ndim>
inline void reflect(MeshlessFVParticle<ndim>& part, int k, double x_mirror) {
   part.r[k] = 2*x_mirror - part.r[k] ;
   part.v[k]*= -1 ;
   part.a[k] *= -1 ;

   part.Wprim[k] *= -1 ;
   part.dQ[k] *= -1 ;
   part.dQdt[k] *= -1 ;

   // Gradients
   for (int j=0; j < ndim+2; j++)
     part.grad[j][k] *= -1 ;
   for (int j=0; j < ndim; j++) {
     part.grad[k][j] *= -1 ;
     part.B[j][k] *= -1 ;
     part.B[k][j] *= -1 ;
   }
}

template<int ndim>
inline void reflect(typename MeshlessFVParticle<ndim>::FluxParticle& part, int k, double x_mirror) {
   part.r[k] = 2*x_mirror - part.r[k] ;
   part.v[k]*= -1 ;
   part.a[k] *= -1 ;

   part.Wprim[k] *= -1 ;
   part.dQ[k] *= -1 ;
   part.dQdt[k] *= -1 ;

   // Gradients
   for (int j=0; j < ndim+2; j++)
     part.grad[j][k] *= -1 ;
   for (int j=0; j < ndim; j++) {
     part.grad[k][j] *= -1 ;
     part.B[j][k] *= -1 ;
     part.B[k][j] *= -1 ;
   }
}

template<int ndim>
inline void reflect(typename MeshlessFVParticle<ndim>::DensityParticle& part, int k, double x_mirror) {
   part.r[k] = 2*x_mirror - part.r[k] ;
}

template<int ndim>
inline void reflect(typename MeshlessFVParticle<ndim>::GradientParticle& part, int k, double x_mirror) {
   part.r[k] = 2*x_mirror - part.r[k] ;
   part.v[k]*= -1 ;

   part.Wprim[k] *= -1 ;

}

template <int ndim>
inline void reflect(typename MeshlessFVParticle<ndim>::GravParticle& part, int k, double x_mirror) {
   ExceptionHandler::getIstance().raise("You should not use mirror boundaries with gravity!!!!");
}




#endif<|MERGE_RESOLUTION|>--- conflicted
+++ resolved
@@ -157,10 +157,13 @@
   FLOAT dudt0;                      ///< dudt at beginning of step
   FLOAT dudt;                       ///< Compressional heating rate
   FLOAT gpot;                       ///< Gravitational potential
-<<<<<<< HEAD
   FLOAT dt_next;                    ///< Next time-step timestep
+  FLOAT gpot_hydro;                 ///< Gravitaitonal potential w/o star
   FLOAT ueq;                        ///< equilibrium internal energy
-  FLOAT dt_therm;                   ///< thermalization time scale
+  union {
+    FLOAT dt_therm;                 ///< Thermalization time scale
+    FLOAT cooling;                  ///< Cooling rate, (-dudt_cool)
+  };
 
   // Physical variables which only take a small dynamic range of values.
   // Can be stored in single precision to save space/memory
@@ -178,23 +181,6 @@
   //FLOAT rad_pres[ndim];             ///< Acceleration from radiation pressure cmscott
   //int ionstate;                     ///< States current ionisation state of the particle
   //                                  ///< (0 is neutral, 1 is smoothed and 2 is ionised)
-=======
-  FLOAT gpot_hydro;                 ///< Gravitaitonal potential w/o star
-  DOUBLE dt;                        ///< Particle timestep
-  DOUBLE dt_next;                   ///< Next time-step timestep
-  DOUBLE tlast;                     ///< Time at beginning of current step
-  FLOAT ionfrac;                    ///< Ionisation fraction
-  FLOAT Xion;                       ///< Ionisation fraction (from tree)
-  FLOAT ueq;                        ///< equilibrium internal energy
-  union {
-    FLOAT dt_therm;                 ///< Thermalization time scale
-    FLOAT cooling;                  ///< Cooling rate, (-dudt_cool)
-  };
-  FLOAT vsig_max;                   ///< Maximum signal velocity.
-  FLOAT rad_pres[ndim];             ///< Acceleration from radiation pressure cmscott
-  int ionstate;                     ///< States current ionisation state of the particle
-                                    ///< (0 is neutral, 1 is smoothed and 2 is ionised)
->>>>>>> 8d641347
 
   Particle() {
     flags     = none;
@@ -215,18 +201,19 @@
     hrangesqd = (FLOAT) 0.0;
     hfactor   = (FLOAT) 0.0;
     rho       = (FLOAT) 0.0;
-<<<<<<< HEAD
-=======
-    pressure  = (FLOAT) 0.0;
-    sound     = (FLOAT) 0.0;
->>>>>>> 8d641347
     u         = (FLOAT) 0.0;
     u0        = (FLOAT) 0.0;
     dudt      = (FLOAT) 0.0;
     dudt0     = (FLOAT) 0.0;
     gpot      = (FLOAT) 0.0;
-<<<<<<< HEAD
     dt_next   = (DOUBLE) 0.0;
+    gpot_hydro = (FLOAT) 0.0;
+    ueq       = (FLOAT) 0.0;
+    dt_therm  = (FLOAT) 0.0;
+
+    mu_bar    = 1.0f;
+    sound     = 0.0f;
+    vsig_max  = 0.0f;
 
     //sinkid    = -1;
     nstep     = 0;
@@ -234,21 +221,6 @@
     dt        = (DOUBLE) 0.0;
     //tlast     = (DOUBLE) 0.0;
 
-    mu_bar    = 1.0f;
-    sound     = 0.0f;
-    vsig_max  = 0.0f;
-=======
-    gpot_hydro = (FLOAT) 0.0;
-    dt        = (DOUBLE) 0.0;
-    dt_next   = (DOUBLE) 0.0;
-    tlast     = (DOUBLE) 0.0;
-    ionfrac   = (FLOAT) 0.999;
-    Xion      = (FLOAT) 0.999;
-    ueq       = (FLOAT) 0.0;
-    dt_therm  = (FLOAT) 0.0;
-    vsig_max  = (FLOAT) 0.0;
-    ionstate  = 0;
->>>>>>> 8d641347
   }
 
   static const int NDIM = ndim ;
