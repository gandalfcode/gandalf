--- conflicted
+++ resolved
@@ -433,11 +433,6 @@
       c.m += p.m;
       c.hmax = max(c.hmax,p.h);
       c.maxsound = max(c.maxsound,p.sound);
-<<<<<<< HEAD
-      c.amin = min(c.amin,
-          sqrt(DotProduct(partdata[i].atree,partdata[i].atree,ndim)));
-=======
->>>>>>> 9f62d6c6
     }
 
     FLOAT dr[ndim];
