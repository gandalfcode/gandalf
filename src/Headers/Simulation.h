//=================================================================================================
//  Simulation.h
//  Contains definitions for following simulation classes:
//  - SimulationBase
//  - Simulation
//  - SphSimulation
//  - GradhSphydromulation
//  - SM2012SphSimulation
//  - MeshlessFVSimulation
//  - NbodySimulation
//
//  This file is part of GANDALF :
//  Graphical Astrophysics code for N-body Dynamics And Lagrangian Fluids
//  https://github.com/gandalfcode/gandalf
//  Contact : gandalfcode@gmail.com
//
//  Copyright (C) 2013  D. A. Hubber, G. Rosotti
//
//  GANDALF is free software: you can redistribute it and/or modify
//  it under the terms of the GNU General Public License as published by
//  the Free Software Foundation, either version 2 of the License, or
//  (at your option) any later version.
//
//  GANDALF is distributed in the hope that it will be useful, but
//  WITHOUT ANY WARRANTY; without even the implied warranty of
//  MERCHANTABILITY or FITNESS FOR A PARTICULAR PURPOSE.  See the GNU
//  General Public License (http://www.gnu.org/licenses) for more details.
//=================================================================================================


#ifndef _SIMULATION_H_
#define _SIMULATION_H_


#include <map>
#include <string>
#include <list>
#include "CodeTiming.h"
#include "Diagnostics.h"
#include "DomainBox.h"
#include "Dust.h"
#include "EnergyEquation.h"
#include "Ewald.h"
#include "ExternalPotential.h"
#include "Ghosts.h"
#include "HeaderInfo.h"
#include "Hydrodynamics.h"
#include "Integration.h"
//#include "Ic.h"
#include "MeshlessFV.h"
#include "MfvNeighbourSearch.h"
#include "Nbody.h"
#include "NbodySystemTree.h"
#include "Precision.h"
#include "Parameters.h"
#include "Radiation.h"
#include "RadiativeFB.h"
#include "RandomNumber.h"
#include "SimUnits.h"
#include "Sinks.h"
#include "SmoothingKernel.h"
#include "Sph.h"
#include "SphNeighbourSearch.h"
#include "Supernova.h"
#include "TimeStepControl.h"
#include "TreeRay.h"
using namespace std;
#ifdef MPI_PARALLEL
#include "mpi.h"
#include "MpiControl.h"
#endif


// Forward declaration of various classes to prevent circular dependency
class SphSnapshotBase;

template <int ndim>
class Ic;


//=================================================================================================
//  Class SimulationBase
/// \brief  Creates a simulation object depending on the dimensionality.
/// \author D. A. Hubber, G. Rosotti
/// \date   03/04/2013
//=================================================================================================
class SimulationBase
{
  // Subroutines only for internal use of the class
  virtual void CalculateDiagnostics(void)=0;
  virtual void OutputDiagnostics(void)=0;
  virtual void OutputTestDiagnostics(void)=0;
  virtual void RecordDiagnostics(void)=0;
  virtual void UpdateDiagnostics(void)=0;
  virtual void GenerateIC(void)=0;
  virtual void ReadColumnHeaderFile(ifstream& infile, HeaderInfo& info)=0;
  virtual bool ReadColumnSnapshotFile(string)=0;
  virtual bool WriteColumnSnapshotFile(string)=0;
  virtual void ReadSerenFormHeaderFile(ifstream& infile, HeaderInfo& info)=0;
  virtual bool ReadSerenFormSnapshotFile(string)=0;
  virtual bool WriteSerenFormSnapshotFile(string)=0;
  virtual void ReadSerenUnformHeaderFile(ifstream& infile, HeaderInfo& info)=0;
  virtual bool ReadSerenUnformSnapshotFile(string)=0;
  virtual bool WriteSerenUnformSnapshotFile(string)=0;
  virtual bool WriteSerenLiteSnapshotFile(string)=0;

  std::list<string> keys;

 public:

  static const bool MPI;

  static SimulationBase* SimulationFactory(int ndim, string simtype, Parameters* params);


  // Constructor and Destructor
  //-----------------------------------------------------------------------------------------------
  SimulationBase(Parameters* params);
  virtual ~SimulationBase();

  // Subroutine prototypes
  //-----------------------------------------------------------------------------------------------
  list<string>* GetIntAndFloatParameterKeys();
  string GetParam(string key);
  list<SphSnapshotBase*> InteractiveRun(int=-1);
  string Output(void);
  void RestartSnapshot(void);
  void Run(int=-1);
  void SetParam(string key, string value);
  void SetParam(string key, int value);
  void SetParam(string ket, double value);
  void SetupSimulation(void);
  void SplashScreen(string&);


  virtual void ImportArray(double* input, int size, string quantity, string type="sph") = 0;
  virtual void MainLoop(void)=0;
  virtual void PostInitialConditionsSetup(void)=0;
  virtual void PreSetupForPython(void)=0;
  virtual void ProcessParameters(void)=0;
  virtual void SetComFrame(void)=0;
  virtual void FinaliseSimulation(void) {};

  virtual void BroadcastRestartInfo()=0;

  virtual double GetInitialEnergy() = 0;

  float GetBlockTime(string _blockString) {return timing->GetBlockTime(_blockString);}



  // Input-output routines
  //-----------------------------------------------------------------------------------------------
  bool ReadSnapshotFile(string,string);
  bool WriteSnapshotFile(string,string);
  HeaderInfo ReadHeaderSnapshotFile(string filename, string format);


  // Variables
  //-----------------------------------------------------------------------------------------------
  bool ewaldGravity;                   ///< Flag if periodic graivty is being used
  bool extra_sink_output;              ///< Create extra output files for sink particles
  bool initial_h_provided;             ///< Have initial h values been calculated?
  bool kill_simulation;                ///< Kill simulation flag
  bool ParametersProcessed;            ///< Flag if params are already processed
  bool periodicBoundaries;             ///< Flag if periodic boundaries are being used
  bool rebuild_tree;                   ///< Flag to rebuild neighbour tree
  bool recomputeRadiation;             ///< Flag to recompute radiation field from all sources
  bool rescale_particle_data;          ///< Flag to scale data to code units
  bool restart;                        ///< Flag to restart from last snapshot
  bool setup;                          ///< Flag if simulation is setup
  int integration_step;                ///< Steps per complete integration step
  int litesnap;                        ///< Activate lite snapshots (for movies)
  int nbody_single_timestep;           ///< Flag if stars use same timestep
  int ndims;                           ///< Aux. dimensionality variable.
                                       ///< Required for python routines.
  int Nmpi;                            ///< No. of MPI processes
  int Noutsnap;                        ///< No. of output snapshots
  int Noutlitesnap;                    ///< No. of lite output snapshots
  int Nthreads;                        ///< Max no. of (OpenMP) threads
  int pruning_level_min;               ///< Min. level of pruned trees for MPI
  int pruning_level_max;               ///< Max. level of pruned trees for MPI
  int rank;                            ///< Process i.d. (for MPI simulations)
  int sink_particles;                  ///< Switch on sink particles
  int hydro_single_timestep;             ///< Flag if SPH ptcls use same step
  int level_diff_max;                  ///< Max. allowed neib timestep level diff
  int level_max;                       ///< Maximum timestep level
  int level_step;                      ///< Level of smallest timestep unit
  int n;                               ///< Integer time counter
  int ndiagstep;                       ///< Diagnostic output frequency (in units
                                       ///< of full block timestep steps)
  int nlastrestart;                    ///< Integer time of last restart snapshot
  int noutputstep;                     ///< Output frequency
  int nradstep;                        ///< Integer time between computing radiation field
  int nrestartstep;                    ///< Integer time between creating temp restart files
  int nresync;                         ///< Integer time for resynchronisation
  int nsystembuildstep;                ///< Integer time between rebuilding N-body system tree
  int ntreebuildstep;                  ///< Integer time between rebuilding tree
  int ntreestockstep;                  ///< Integer time between restocking tree
  int Nblocksteps;                     ///< No. of full block timestep steps
  int Nlevels;                         ///< No. of timestep levels
  int Nfullsteps;                      ///< No. of full steps in simulation
  int Nstepsmax;                       ///< Max. allowed no. of steps
  int Nsteps;                          ///< Total no. of steps in simulation
  DOUBLE dt_litesnap;                  ///< Lite-snapshot time interval
  DOUBLE dt_max;                       ///< Value of maximum timestep level
  DOUBLE dt_min_nbody;                 ///< Minimum timestep of all N-body particles
  DOUBLE dt_min_hydro;                 ///< Minimum timestep of all SPH particles
  DOUBLE dt_python;                    ///< Python window update time interval
  DOUBLE dt_snap;                      ///< Snapshot time interval
  DOUBLE dt_snap_wall;                 ///< Wallclock time between snapshots
  DOUBLE t;                            ///< Current simulation time
  DOUBLE tmax_wallclock;               ///< Max. wall-clock time for sim (in s)
  DOUBLE tend;                         ///< End time of simulation
  DOUBLE timestep;                     ///< Current timestep
  DOUBLE tsnapfirst;                   ///< Time of first snapshot
  DOUBLE tsnaplast;                    ///< (Expected) time of last snaphsot
  DOUBLE tlitesnaplast;                ///< Time of last lite-snapshot
  DOUBLE tlitesnapnext;                ///< Time of next lite-snapshot
  DOUBLE tsnapnext;                    ///< Time of next snapshot
  DOUBLE tsnap_wallclock;              ///< Wallclock time of last snapshot
  string out_file_form;                ///< Output snapshot file format
  string paramfile;                    ///< Name of parameters file
  string run_id;                       ///< Simulation id string

  Parameters* simparams;               ///< Simulation parameters object (pointer)
  SimUnits simunits;                   ///< Simulation units object
  CodeTiming *timing;                  ///< Simulation timing object (pointer)
  TimeStepController timestep_control; ///< Controls the time-step hierarchy

};



#if !defined(SWIG)
//=================================================================================================
//  Class Simulation
/// \brief   Main Simulation class.
/// \details Main parent Simulation class from which all other simulation
///          objects (e.g. SphSimulation) inherit from.
/// \author  D. A. Hubber, G. Rosotti
/// \date    03/04/2013
//=================================================================================================
template <int ndim>
class Simulation : public SimulationBase
{
  void ImportArraySph(double* input, int size, string quantity);
  void ImportArrayNbody(double* input, int size, string quantity);

 public:
  Simulation(Parameters* parameters) :
    SimulationBase(parameters),
    hydro(NULL),
    nbody(NULL)
    {this->ndims=ndim;};


  // Memory allocation routines
  //-----------------------------------------------------------------------------------------------
  void AllocateParticleMemory(void);
  void DeallocateParticleMemory(void);


  // Subroutine prototypes
  //-----------------------------------------------------------------------------------------------
  virtual void CalculateDiagnostics(void);
  virtual void ComputeGlobalTimestep() ;
  virtual void ComputeBlockTimesteps() ;
  virtual void GenerateIC(void);
  virtual void ImportArray(double* input, int size, string quantity, string type="sph");
  virtual void OutputDiagnostics(void);
  virtual void OutputTestDiagnostics(void);
  virtual void PreSetupForPython(void);
  virtual void ProcessNbodyParameters(void);
  virtual void ProcessParameters(void)=0;
  virtual void RecordDiagnostics(void);
  virtual void SetComFrame(void);
  virtual void UpdateDiagnostics(void);

  virtual void BroadcastRestartInfo();

  virtual double GetInitialEnergy() {return diag0.Etot;}


  // Input-output routines
  //-----------------------------------------------------------------------------------------------
  virtual void ReadColumnHeaderFile(ifstream& infile, HeaderInfo& info);
  virtual bool ReadColumnSnapshotFile(string);
  virtual bool WriteColumnSnapshotFile(string);
  virtual void ReadSerenFormHeaderFile(ifstream& infile, HeaderInfo& info);
  virtual bool ReadSerenFormSnapshotFile(string);
  virtual bool WriteSerenFormSnapshotFile(string);
  virtual void ReadSerenUnformHeaderFile(ifstream& infile, HeaderInfo& info);
  virtual bool ReadSerenUnformSnapshotFile(string);
  virtual bool WriteSerenUnformSnapshotFile(string);
  virtual bool WriteSerenLiteSnapshotFile(string);
  virtual void ConvertToCodeUnits(void);


  // Variables
  //-----------------------------------------------------------------------------------------------
  static const int vdim=ndim;          ///< Velocity vector dimensionality (same as ndim)
  static const FLOAT invndim;          ///< Local copy of 1/ndim

  DomainBox<ndim> icBox;               ///< Boundary data used to create ICs
  DomainBox<ndim> simbox;              ///< Simulation boundary data
  Diagnostics<ndim> diag0;             ///< Initial diagnostic state
  Diagnostics<ndim> diag;              ///< Current diagnostic state
  EnergyEquation<ndim> *uint;          ///< Energy equation pointer
  ExternalPotential<ndim> *extpot;     ///< Pointer to external potential object
  Ewald<ndim> *ewald;                  ///< Ewald periodic gravity object
  Ghosts<ndim>* LocalGhosts;           ///< Periodic ghost particle object
  Hydrodynamics<ndim> *hydro;          ///< Hydrodynamics algorithm pointer
  Nbody<ndim> *nbody;                  ///< N-body algorithm pointer
  Nbody<ndim> *subsystem;              ///< N-body object for sub-systems
  NbodySystemTree<ndim> nbodytree;     ///< N-body tree to create sub-systems
  Radiation<ndim> *radiation;          ///< Radiation field object
  RadiativeFB<ndim> *radfb;            ///< Radiative feedback object
  RandomNumber *randnumb;              ///< Random number object (pointer)
  Sinks<ndim> *sinks;                  ///< Sink particle object
  TimeIntegration<ndim> *hydroint;     ///< Time Integration scheme for hydro pointer
  SphNeighbourSearch<ndim> *sphneib;   ///< SPH Neighbour scheme pointer
  NeighbourSearch<ndim> *neib;         ///< Generic pointer to neighbour search
  SupernovaDriver<ndim> *snDriver;     ///< Supernova feedback driver
#ifdef MPI_PARALLEL
  MpiControl<ndim>* mpicontrol;        ///< MPI control object
  Ghosts<ndim>* MpiGhosts;             ///< MPI ghost particle object
#endif

};


// Declare invndim constant here (prevents warnings with some compilers)
//template <int ndim>
//const FLOAT Simulation<ndim>::invndim = 1.0/ndim;



//=================================================================================================
//  Class SphSimulation
/// \brief   Main SphSimulation class.
/// \details Main SphSimulation class definition, inherited from Simulation,
///          which controls the main program flow for SPH simulations.
/// \author  D. A. Hubber, G. Rosotti
/// \date    03/04/2013
//=================================================================================================
template <int ndim>
class SphSimulation : public Simulation<ndim>
{
 public:
  using Simulation<ndim>::ewaldGravity;
  using Simulation<ndim>::extra_sink_output;
  using Simulation<ndim>::periodicBoundaries;
  using Simulation<ndim>::Nmpi;
  using Simulation<ndim>::pruning_level_min;
  using Simulation<ndim>::pruning_level_max;
  using Simulation<ndim>::restart;
  using Simulation<ndim>::simparams;
  using Simulation<ndim>::timing;
  using Simulation<ndim>::extpot;
  using Simulation<ndim>::ewald;
  using Simulation<ndim>::kill_simulation;
  using Simulation<ndim>::hydro;
  using Simulation<ndim>::nbody;
  using Simulation<ndim>::sinks;
  using Simulation<ndim>::subsystem;
  using Simulation<ndim>::nbodytree;
  using Simulation<ndim>::hydroint;
  using Simulation<ndim>::uint;
  using Simulation<ndim>::litesnap;
  using Simulation<ndim>::LocalGhosts;
  using Simulation<ndim>::simbox;
  using Simulation<ndim>::simunits;
  using Simulation<ndim>::Nstepsmax;
  using Simulation<ndim>::run_id;
  using Simulation<ndim>::out_file_form;
  using Simulation<ndim>::tend;
  using Simulation<ndim>::noutputstep;
  using Simulation<ndim>::nbody_single_timestep;
  using Simulation<ndim>::ParametersProcessed;
  using Simulation<ndim>::n;
  using Simulation<ndim>::Nblocksteps;
  using Simulation<ndim>::Nfullsteps;
  using Simulation<ndim>::Nlevels;
  using Simulation<ndim>::Nsteps;
  using Simulation<ndim>::t;
  using Simulation<ndim>::timestep;
  using Simulation<ndim>::level_step;
  using Simulation<ndim>::Noutsnap;
  using Simulation<ndim>::tlitesnapnext;
  using Simulation<ndim>::tsnapnext;
  using Simulation<ndim>::dt_litesnap;
  using Simulation<ndim>::dt_min_nbody;
  using Simulation<ndim>::dt_min_hydro;
  using Simulation<ndim>::dt_snap;
  using Simulation<ndim>::dt_python;
  using Simulation<ndim>::level_diff_max;
  using Simulation<ndim>::level_max;
  using Simulation<ndim>::integration_step;
  using Simulation<ndim>::nresync;
  using Simulation<ndim>::dt_max;
  using Simulation<ndim>::hydro_single_timestep;
  using Simulation<ndim>::sink_particles;
  using Simulation<ndim>::randnumb;
  using Simulation<ndim>::rank;
  using Simulation<ndim>::rebuild_tree;
  using Simulation<ndim>::recomputeRadiation;
  using Simulation<ndim>::ndiagstep;
  using Simulation<ndim>::nradstep;
  using Simulation<ndim>::nrestartstep;
  using Simulation<ndim>::ntreebuildstep;
  using Simulation<ndim>::ntreestockstep;
  using Simulation<ndim>::tmax_wallclock;
  using Simulation<ndim>::snDriver;
  using Simulation<ndim>::sphneib;
  using Simulation<ndim>::neib;
  using Simulation<ndim>::radiation;
  using Simulation<ndim>::radfb;
#ifdef MPI_PARALLEL
  using Simulation<ndim>::mpicontrol;
  using Simulation<ndim>::MpiGhosts;
#endif

  SphSimulation (Parameters* parameters)
  : Simulation<ndim>(parameters), sph(NULL), sphdust(NULL)
  {};
  virtual ~SphSimulation() {} ;

  virtual void ProcessSphParameters(void)=0;
  virtual void PostInitialConditionsSetup(void);
  virtual void MainLoop(void);
  virtual void ProcessParameters(void);
  virtual void WriteExtraSinkOutput(void);

  Sph<ndim> *sph;                      ///< SPH algorithm pointer
  DustBase<ndim>* sphdust ;               ///< Dust algorithm pointer
};



//=================================================================================================
//  Class GradhSphSimulation
/// \brief   grad-h SPH simulation class.
/// \details grad-h SPH Simulation class definition, inherited from SphSimulation, which controls
///          the main program flow for grad-h SPH simulations.
/// \author  D. A. Hubber, G. Rosotti
/// \date    17/03/2014
//=================================================================================================
template <int ndim>
class GradhSphSimulation: public SphSimulation<ndim>
{
 public:

  using Simulation<ndim>::Nmpi;
  using Simulation<ndim>::restart;
  using Simulation<ndim>::simparams;
  using Simulation<ndim>::timing;
  using Simulation<ndim>::extpot;
  using Simulation<ndim>::nbody;
  using Simulation<ndim>::subsystem;
  using Simulation<ndim>::nbodytree;
  using Simulation<ndim>::hydroint;
  using Simulation<ndim>::uint;
  using Simulation<ndim>::LocalGhosts;
  using Simulation<ndim>::simbox;
  using Simulation<ndim>::simunits;
  using Simulation<ndim>::Nstepsmax;
  using Simulation<ndim>::run_id;
  using Simulation<ndim>::out_file_form;
  using Simulation<ndim>::tend;
  using Simulation<ndim>::noutputstep;
  using Simulation<ndim>::nbody_single_timestep;
  using Simulation<ndim>::ParametersProcessed;
  using Simulation<ndim>::n;
  using Simulation<ndim>::Nblocksteps;
  using Simulation<ndim>::Nlevels;
  using Simulation<ndim>::Nsteps;
  using Simulation<ndim>::randnumb;
  using Simulation<ndim>::t;
  using Simulation<ndim>::timestep;
  using Simulation<ndim>::level_step;
  using Simulation<ndim>::Noutsnap;
  using Simulation<ndim>::tsnapnext;
  using Simulation<ndim>::dt_snap;
  using Simulation<ndim>::dt_python;
  using Simulation<ndim>::level_diff_max;
  using Simulation<ndim>::level_max;
  using Simulation<ndim>::integration_step;
  using Simulation<ndim>::nresync;
  using Simulation<ndim>::dt_max;
  using Simulation<ndim>::hydro_single_timestep;
  using Simulation<ndim>::sink_particles;
  using Simulation<ndim>::rank;
  using Simulation<ndim>::rebuild_tree;
  using Simulation<ndim>::ndiagstep;
  using Simulation<ndim>::ntreebuildstep;
  using Simulation<ndim>::ntreestockstep;
  using SphSimulation<ndim>::radiation;
  using SphSimulation<ndim>::sinks;
  using SphSimulation<ndim>::sph;
  using SphSimulation<ndim>::sphneib;
  using SphSimulation<ndim>::neib;
  using SphSimulation<ndim>::radfb;
  using SphSimulation<ndim>::tmax_wallclock;
  using SphSimulation<ndim>::sphdust ;
#ifdef MPI_PARALLEL
  using Simulation<ndim>::mpicontrol;
  using Simulation<ndim>::MpiGhosts;
#endif

  GradhSphSimulation (Parameters* parameters): SphSimulation<ndim>(parameters) {};
  virtual ~GradhSphSimulation() { } ;
  virtual void ProcessSphParameters(void);

};



//=================================================================================================
//  Class SM2012SphSimulation
/// \brief   Saitoh & Makino (2012) SPH simulation class.
/// \details Saitoh & Makino(2012) SPH Simulation class definition, inherited from SphSimulation,
///          which controls the main program flow for grad-h SPH simulations.
/// \author  D. A. Hubber, G. Rosotti
/// \date    17/03/2014
//=================================================================================================
template <int ndim>
class SM2012SphSimulation: public SphSimulation<ndim>
{
 public:

  using Simulation<ndim>::Nmpi;
  using Simulation<ndim>::restart;
  using Simulation<ndim>::simparams;
  using Simulation<ndim>::timing;
  using Simulation<ndim>::extpot;
  using Simulation<ndim>::nbody;
  using Simulation<ndim>::subsystem;
  using Simulation<ndim>::nbodytree;
  using Simulation<ndim>::hydroint;
  using Simulation<ndim>::uint;
  using Simulation<ndim>::LocalGhosts;
  using Simulation<ndim>::simbox;
  using Simulation<ndim>::simunits;
  using Simulation<ndim>::Nstepsmax;
  using Simulation<ndim>::run_id;
  using Simulation<ndim>::out_file_form;
  using Simulation<ndim>::tend;
  using Simulation<ndim>::noutputstep;
  using Simulation<ndim>::nbody_single_timestep;
  using Simulation<ndim>::ParametersProcessed;
  using Simulation<ndim>::n;
  using Simulation<ndim>::Nblocksteps;
  using Simulation<ndim>::Nfullsteps;
  using Simulation<ndim>::Nlevels;
  using Simulation<ndim>::Nsteps;
  using Simulation<ndim>::t;
  using Simulation<ndim>::timestep;
  using Simulation<ndim>::level_step;
  using Simulation<ndim>::Noutsnap;
  using Simulation<ndim>::tsnapnext;
  using Simulation<ndim>::dt_snap;
  using Simulation<ndim>::dt_python;
  using Simulation<ndim>::level_diff_max;
  using Simulation<ndim>::level_max;
  using Simulation<ndim>::integration_step;
  using Simulation<ndim>::nresync;
  using Simulation<ndim>::dt_max;
  using Simulation<ndim>::hydro_single_timestep;
  using Simulation<ndim>::sink_particles;
  using Simulation<ndim>::rank;
  using Simulation<ndim>::rebuild_tree;
  using Simulation<ndim>::ndiagstep;
  using Simulation<ndim>::ntreebuildstep;
  using Simulation<ndim>::ntreestockstep;
  using SphSimulation<ndim>::sinks;
  using SphSimulation<ndim>::sph;
  using SphSimulation<ndim>::sphneib;
  using SphSimulation<ndim>::neib;
  using SphSimulation<ndim>::tmax_wallclock;
#ifdef MPI_PARALLEL
  using Simulation<ndim>::mpicontrol;
  using Simulation<ndim>::MpiGhosts;
#endif

  SM2012SphSimulation (Parameters* parameters): SphSimulation<ndim>(parameters) {};
  virtual ~SM2012SphSimulation() {} ;
  virtual void ProcessSphParameters(void);

};



//=================================================================================================
//  Class MeshlessFVSimulation
/// \brief   Main MeshlessFV Simulation class.
/// \details ...
/// \author  D. A. Hubber, J. Ngoumou, S. Heigl
/// \date    27/04/2015
//=================================================================================================
template <int ndim>
class MeshlessFVSimulation : public Simulation<ndim>
{
 public:
  using Simulation<ndim>::ewaldGravity;
  using Simulation<ndim>::extra_sink_output;
  using Simulation<ndim>::periodicBoundaries;
  using Simulation<ndim>::Nmpi;
  using Simulation<ndim>::pruning_level_min;
  using Simulation<ndim>::pruning_level_max;
  using Simulation<ndim>::restart;
  using Simulation<ndim>::simparams;
  using Simulation<ndim>::timing;
  using Simulation<ndim>::extpot;
  using Simulation<ndim>::ewald;
  using Simulation<ndim>::kill_simulation;
  using Simulation<ndim>::hydro;
  using Simulation<ndim>::nbody;
  using Simulation<ndim>::sinks;
  using Simulation<ndim>::subsystem;
  using Simulation<ndim>::nbodytree;
  using Simulation<ndim>::hydroint;
  using Simulation<ndim>::uint;
  using Simulation<ndim>::litesnap;
  using Simulation<ndim>::LocalGhosts;
  using Simulation<ndim>::simbox;
  using Simulation<ndim>::simunits;
  using Simulation<ndim>::Nstepsmax;
  using Simulation<ndim>::run_id;
  using Simulation<ndim>::out_file_form;
  using Simulation<ndim>::tend;
  using Simulation<ndim>::noutputstep;
  using Simulation<ndim>::nbody_single_timestep;
  using Simulation<ndim>::ParametersProcessed;
  using Simulation<ndim>::n;
  using Simulation<ndim>::Nblocksteps;
  using Simulation<ndim>::Nfullsteps;
  using Simulation<ndim>::Nlevels;
  using Simulation<ndim>::Nsteps;
  using Simulation<ndim>::t;
  using Simulation<ndim>::timestep;
  using Simulation<ndim>::level_step;
  using Simulation<ndim>::Noutsnap;
  using Simulation<ndim>::tlitesnapnext;
  using Simulation<ndim>::tsnapnext;
  using Simulation<ndim>::dt_litesnap;
  using Simulation<ndim>::dt_min_nbody;
  using Simulation<ndim>::dt_min_hydro;
  using Simulation<ndim>::dt_snap;
  using Simulation<ndim>::dt_python;
  using Simulation<ndim>::level_diff_max;
  using Simulation<ndim>::level_max;
  using Simulation<ndim>::integration_step;
  using Simulation<ndim>::neib;
  using Simulation<ndim>::nresync;
  using Simulation<ndim>::dt_max;
<<<<<<< HEAD
=======
  using Simulation<ndim>::hydro_single_timestep;
>>>>>>> 8d641347
  using Simulation<ndim>::sink_particles;
  using Simulation<ndim>::snDriver;
  using Simulation<ndim>::sph_single_timestep;
  using Simulation<ndim>::radiation;
  using Simulation<ndim>::randnumb;
  using Simulation<ndim>::rank;
  using Simulation<ndim>::rebuild_tree;
  using Simulation<ndim>::ndiagstep;
  using Simulation<ndim>::nrestartstep;
  using Simulation<ndim>::ntreebuildstep;
  using Simulation<ndim>::ntreestockstep;
  using Simulation<ndim>::tmax_wallclock;
<<<<<<< HEAD
=======
  using Simulation<ndim>::neib;
  using Simulation<ndim>::radfb;
  using Simulation<ndim>::radiation;
  using Simulation<ndim>::snDriver;
>>>>>>> 8d641347
#ifdef MPI_PARALLEL
  using Simulation<ndim>::mpicontrol;
  using Simulation<ndim>::MpiGhosts;
#endif

  MeshlessFVSimulation (Parameters* parameters): Simulation<ndim>(parameters) {};
  virtual void PostInitialConditionsSetup(void);
  virtual void MainLoop(void) = 0;
  virtual void ProcessParameters(void);
  virtual void WriteExtraSinkOutput(void);
  virtual void FinaliseSimulation(void);

  MeshlessFV<ndim> *mfv;                       ///< Meshless FV hydrodynamics algorithm pointer
  MeshlessFVNeighbourSearch<ndim> *mfvneib;    ///< Meshless FV neighbour search object pointer

  string time_step_limiter_type;               ///< Time step limiting algorithm to employ
  DustBase<ndim>* mfvdust ;                    ///< Dust forces for dust particles.
};



//=================================================================================================
//  Class MfvMusclSimulation
/// \brief   Meshless Finite-volume simulation class using TVD Runge-Kutta integration
/// \details Meshless Finite-volume simulation class using TVD Runge-Kutta integration
/// \author  D. A. Hubber, J. Ngoumou
/// \date    27/04/2015
//=================================================================================================
template <int ndim>
class MfvMusclSimulation : public MeshlessFVSimulation<ndim>
{
 public:
  using Simulation<ndim>::ewaldGravity;
  using Simulation<ndim>::extra_sink_output;
  using Simulation<ndim>::periodicBoundaries;
  using Simulation<ndim>::Nmpi;
  using Simulation<ndim>::pruning_level_min;
  using Simulation<ndim>::pruning_level_max;
  using Simulation<ndim>::restart;
  using Simulation<ndim>::simparams;
  using Simulation<ndim>::timing;
  using Simulation<ndim>::extpot;
  using Simulation<ndim>::ewald;
  using Simulation<ndim>::kill_simulation;
  using Simulation<ndim>::hydro;
  using Simulation<ndim>::nbody;
  using Simulation<ndim>::sinks;
  using Simulation<ndim>::subsystem;
  using Simulation<ndim>::nbodytree;
  using Simulation<ndim>::hydroint;
  using Simulation<ndim>::uint;
  using Simulation<ndim>::litesnap;
  using Simulation<ndim>::LocalGhosts;
  using Simulation<ndim>::simbox;
  using Simulation<ndim>::simunits;
  using Simulation<ndim>::Nstepsmax;
  using Simulation<ndim>::run_id;
  using Simulation<ndim>::out_file_form;
  using Simulation<ndim>::tend;
  using Simulation<ndim>::noutputstep;
  using Simulation<ndim>::nbody_single_timestep;
  using Simulation<ndim>::ParametersProcessed;
  using Simulation<ndim>::n;
  using Simulation<ndim>::Nblocksteps;
  using Simulation<ndim>::Nfullsteps;
  using Simulation<ndim>::Nlevels;
  using Simulation<ndim>::Nsteps;
  using Simulation<ndim>::t;
  using Simulation<ndim>::timestep;
  using Simulation<ndim>::level_step;
  using Simulation<ndim>::Noutsnap;
  using Simulation<ndim>::tlitesnapnext;
  using Simulation<ndim>::tsnapnext;
  using Simulation<ndim>::dt_litesnap;
  using Simulation<ndim>::dt_min_nbody;
  using Simulation<ndim>::dt_min_hydro;
  using Simulation<ndim>::dt_snap;
  using Simulation<ndim>::dt_python;
  using Simulation<ndim>::level_diff_max;
  using Simulation<ndim>::level_max;
  using Simulation<ndim>::integration_step;
  using Simulation<ndim>::nresync;
  using Simulation<ndim>::dt_max;
  using Simulation<ndim>::hydro_single_timestep;
  using Simulation<ndim>::sink_particles;
  using Simulation<ndim>::randnumb;
  using Simulation<ndim>::rank;
  using Simulation<ndim>::rebuild_tree;
  using Simulation<ndim>::ndiagstep;
  using Simulation<ndim>::nrestartstep;
  using Simulation<ndim>::ntreebuildstep;
  using Simulation<ndim>::ntreestockstep;
  using Simulation<ndim>::tmax_wallclock;
  using Simulation<ndim>::radiation;
  using Simulation<ndim>::snDriver;
  using MeshlessFVSimulation<ndim>::mfv;
  using MeshlessFVSimulation<ndim>::mfvneib;
  using MeshlessFVSimulation<ndim>::time_step_limiter_type;
  using MeshlessFVSimulation<ndim>::mfvdust;

#ifdef MPI_PARALLEL
  using Simulation<ndim>::mpicontrol;
  using Simulation<ndim>::MpiGhosts;
#endif

  MfvMusclSimulation (Parameters* parameters) : MeshlessFVSimulation<ndim>(parameters) {};
  //virtual void PostInitialConditionsSetup(void);
  virtual void MainLoop(void);
  //virtual void ProcessParameters(void);
  //virtual void WriteExtraSinkOutput(void);

  //MeshlessFV<ndim> *mfv;                       ///< Meshless FV hydrodynamics algorithm pointer
  //MeshlessFVNeighbourSearch<ndim> *mfvneib;    ///< ..

};



//=================================================================================================
//  Class MfvRungeKutta
/// \brief   Meshless Finite-volume simulation class using TVD Runge-Kutta integration
/// \details Meshless Finite-volume simulation class using TVD Runge-Kutta integration
/// \author  D. A. Hubber, J. Ngoumou, S. Heigl
/// \date    27/04/2015
//=================================================================================================
template <int ndim>
class MfvRungeKuttaSimulation : public MeshlessFVSimulation<ndim>
{
 public:
  using Simulation<ndim>::ewaldGravity;
  using Simulation<ndim>::extra_sink_output;
  using Simulation<ndim>::periodicBoundaries;
  using Simulation<ndim>::Nmpi;
  using Simulation<ndim>::pruning_level_min;
  using Simulation<ndim>::pruning_level_max;
  using Simulation<ndim>::restart;
  using Simulation<ndim>::simparams;
  using Simulation<ndim>::timing;
  using Simulation<ndim>::extpot;
  using Simulation<ndim>::ewald;
  using Simulation<ndim>::kill_simulation;
  using Simulation<ndim>::hydro;
  //using Simulation<ndim>::mfv;
  //using Simulation<ndim>::mfvneib;
  using Simulation<ndim>::nbody;
  using Simulation<ndim>::sinks;
  using Simulation<ndim>::subsystem;
  using Simulation<ndim>::nbodytree;
  using Simulation<ndim>::hydroint;
  using Simulation<ndim>::uint;
  using Simulation<ndim>::litesnap;
  using Simulation<ndim>::LocalGhosts;
  using Simulation<ndim>::simbox;
  using Simulation<ndim>::simunits;
  using Simulation<ndim>::Nstepsmax;
  using Simulation<ndim>::run_id;
  using Simulation<ndim>::out_file_form;
  using Simulation<ndim>::tend;
  using Simulation<ndim>::noutputstep;
  using Simulation<ndim>::nbody_single_timestep;
  using Simulation<ndim>::ParametersProcessed;
  using Simulation<ndim>::n;
  using Simulation<ndim>::Nblocksteps;
  using Simulation<ndim>::Nfullsteps;
  using Simulation<ndim>::Nlevels;
  using Simulation<ndim>::Nsteps;
  using Simulation<ndim>::t;
  using Simulation<ndim>::timestep;
  using Simulation<ndim>::level_step;
  using Simulation<ndim>::Noutsnap;
  using Simulation<ndim>::tlitesnapnext;
  using Simulation<ndim>::tsnapnext;
  using Simulation<ndim>::dt_litesnap;
  using Simulation<ndim>::dt_min_nbody;
  using Simulation<ndim>::dt_min_hydro;
  using Simulation<ndim>::dt_snap;
  using Simulation<ndim>::dt_python;
  using Simulation<ndim>::level_diff_max;
  using Simulation<ndim>::level_max;
  using Simulation<ndim>::integration_step;
  using Simulation<ndim>::nresync;
  using Simulation<ndim>::dt_max;
  using Simulation<ndim>::hydro_single_timestep;
  using Simulation<ndim>::sink_particles;
  using Simulation<ndim>::randnumb;
  using Simulation<ndim>::rank;
  using Simulation<ndim>::rebuild_tree;
  using Simulation<ndim>::ndiagstep;
  using Simulation<ndim>::nrestartstep;
  using Simulation<ndim>::ntreebuildstep;
  using Simulation<ndim>::ntreestockstep;
  using Simulation<ndim>::tmax_wallclock;
  using Simulation<ndim>::radiation;
  using MeshlessFVSimulation<ndim>::mfv;
  using MeshlessFVSimulation<ndim>::mfvneib;
  using MeshlessFVSimulation<ndim>::time_step_limiter_type;
#ifdef MPI_PARALLEL
  using Simulation<ndim>::mpicontrol;
  using Simulation<ndim>::MpiGhosts;
#endif

  MfvRungeKuttaSimulation (Parameters* parameters) : MeshlessFVSimulation<ndim>(parameters) {};
  //virtual void PostInitialConditionsSetup(void);
  virtual void MainLoop(void);
  //virtual void ProcessParameters(void);
  //virtual void WriteExtraSinkOutput(void);

  //MeshlessFV<ndim> *mfv;                       ///< Meshless FV hydrodynamics algorithm pointer
  //MeshlessFVNeighbourSearch<ndim> *mfvneib;    ///< ..

};



//=================================================================================================
//  Class NbodySimulation
/// \brief   Main class for running N-body only simulations.
/// \details Main NbodySimulation class definition, inherited from Simulation,
///          which controls the main program flow for N-body only simulations.
/// \author  D. A. Hubber, G. Rosotti
/// \date    03/04/2013
//=================================================================================================
template <int ndim>
class NbodySimulation : public Simulation<ndim>
{
  using Simulation<ndim>::ewald;
  using Simulation<ndim>::ewaldGravity;
  using Simulation<ndim>::Nmpi;
  using Simulation<ndim>::periodicBoundaries;
  using Simulation<ndim>::restart;
  using Simulation<ndim>::simparams;
  using Simulation<ndim>::timing;
  using Simulation<ndim>::extpot;
  using Simulation<ndim>::nbody;
  using Simulation<ndim>::subsystem;
  using Simulation<ndim>::nbodytree;
  using Simulation<ndim>::hydro;
  using Simulation<ndim>::LocalGhosts;
  using Simulation<ndim>::simbox;
  using Simulation<ndim>::simunits;
  using Simulation<ndim>::Nstepsmax;
  using Simulation<ndim>::run_id;
  using Simulation<ndim>::out_file_form;
  using Simulation<ndim>::tend;
  using Simulation<ndim>::noutputstep;
  using Simulation<ndim>::nsystembuildstep;
  using Simulation<ndim>::nbody_single_timestep;
  using Simulation<ndim>::ParametersProcessed;
  using Simulation<ndim>::n;
  using Simulation<ndim>::Nblocksteps;
  using Simulation<ndim>::Nfullsteps;
  using Simulation<ndim>::Nlevels;
  using Simulation<ndim>::Nsteps;
  using Simulation<ndim>::ndiagstep;
  using Simulation<ndim>::randnumb;
  using Simulation<ndim>::tmax_wallclock;
  using Simulation<ndim>::t;
  using Simulation<ndim>::timestep;
  using Simulation<ndim>::level_step;
  using Simulation<ndim>::Noutsnap;
  using Simulation<ndim>::tsnapnext;
  using Simulation<ndim>::dt_snap;
  using Simulation<ndim>::dt_python;
  using Simulation<ndim>::level_max;
  using Simulation<ndim>::integration_step;
  using Simulation<ndim>::nresync;
  using Simulation<ndim>::nrestartstep;
  using Simulation<ndim>::dt_max;
  using Simulation<ndim>::sinks;

public:

  NbodySimulation (Parameters* parameters): Simulation<ndim>(parameters) {};
  virtual void PostInitialConditionsSetup(void);
  virtual void MainLoop(void);
  virtual void ProcessParameters(void);

};

#endif


#endif<|MERGE_RESOLUTION|>--- conflicted
+++ resolved
@@ -654,10 +654,7 @@
   using Simulation<ndim>::neib;
   using Simulation<ndim>::nresync;
   using Simulation<ndim>::dt_max;
-<<<<<<< HEAD
-=======
   using Simulation<ndim>::hydro_single_timestep;
->>>>>>> 8d641347
   using Simulation<ndim>::sink_particles;
   using Simulation<ndim>::snDriver;
   using Simulation<ndim>::sph_single_timestep;
@@ -670,13 +667,10 @@
   using Simulation<ndim>::ntreebuildstep;
   using Simulation<ndim>::ntreestockstep;
   using Simulation<ndim>::tmax_wallclock;
-<<<<<<< HEAD
-=======
   using Simulation<ndim>::neib;
   using Simulation<ndim>::radfb;
   using Simulation<ndim>::radiation;
   using Simulation<ndim>::snDriver;
->>>>>>> 8d641347
 #ifdef MPI_PARALLEL
   using Simulation<ndim>::mpicontrol;
   using Simulation<ndim>::MpiGhosts;
