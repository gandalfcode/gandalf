--- conflicted
+++ resolved
@@ -238,14 +238,7 @@
   if (hydro_forces && self_gravity) return min(dt_cfl, dt_grav);
   else if (hydro_forces) return dt_cfl;
   else if (self_gravity) return dt_grav;
-<<<<<<< HEAD
   else return big_number;
-=======
-  else return (FLOAT) 0.0;
->>>>>>> a8e4e994
-
-  //return courant_mult*part.h/part.vsig_max;
-  //return courant_mult*part.h/(part.sound + sqrt(DotProduct(part.v, part.v, ndim)));
 }
 
 
