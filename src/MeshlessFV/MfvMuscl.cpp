//=================================================================================================
//  MfvMuscl.cpp
//  Contains all functions for calculating Meshless Finite-Volume Hydrodynamics quantities.
//
//  This file is part of GANDALF :
//  Graphical Astrophysics code for N-body Dynamics And Lagrangian Fluids
//  https://github.com/gandalfcode/gandalf
//  Contact : gandalfcode@gmail.com
//
//  Copyright (C) 2013  D. A. Hubber, G. Rosotti
//
//  GANDALF is free software: you can redistribute it and/or modify
//  it under the terms of the GNU General Public License as published by
//  the Free Software Foundation, either version 2 of the License, or
//  (at your option) any later version.
//
//  GANDALF is distributed in the hope that it will be useful, but
//  WITHOUT ANY WARRANTY; without even the implied warranty of
//  MERCHANTABILITY or FITNESS FOR A PARTICULAR PURPOSE.  See the GNU
//  General Public License (http://www.gnu.org/licenses) for more details.
//=================================================================================================


#include <cstdio>
#include <cstring>
#include <cstdlib>
#include <cassert>
#include <iostream>
#include <math.h>
#include "Precision.h"
#include "MeshlessFV.h"
#include "Particle.h"
#include "Parameters.h"
#include "SmoothingKernel.h"
#include "EOS.h"
#include "Debug.h"
#include "Exception.h"
#include "InlineFuncs.h"
using namespace std;



//=================================================================================================
//  MfvMuscl::MfvMuscl
/// MfvMuscl class constructor.  Calls main SPH class constructor and also
/// sets additional kernel-related quantities
//=================================================================================================
template <int ndim, template<int> class kernelclass>
MfvMuscl<ndim, kernelclass>::MfvMuscl
  (int hydro_forces_aux, int self_gravity_aux, FLOAT _accel_mult, FLOAT _courant_mult,
   FLOAT h_fac_aux, FLOAT h_converge_aux, FLOAT gamma_aux, string gas_eos_aux, string KernelName,
   int size_sph):
  MeshlessFV<ndim>(hydro_forces_aux, self_gravity_aux, _accel_mult, _courant_mult,
                   h_fac_aux, h_converge_aux, gamma_aux, gas_eos_aux, KernelName, size_sph),
  kern(kernelclass<ndim>(KernelName))
{
  this->kernp      = &kern;
  this->kernfac    = (FLOAT) 1.0;
  this->kernfacsqd = (FLOAT) 1.0;
  this->kernrange  = this->kernp->kernrange;
}



//=================================================================================================
//  MfvMuscl::~MfvMuscl
/// MfvMuscl class destructor
//=================================================================================================
template <int ndim, template<int> class kernelclass>
MfvMuscl<ndim, kernelclass>::~MfvMuscl()
{
  //DeallocateMemory();
}



//=================================================================================================
//  MfvMuscl::ComputeH
/// Compute the value of the smoothing length of particle 'i' by iterating the relation :
/// h = h_fac*(m/rho)^(1/ndim).
/// Uses the previous value of h as a starting guess and then uses either a Newton-Rhapson solver,
/// or fixed-point iteration, to converge on the correct value of h.  The maximum tolerance used
/// for deciding whether the iteration has converged is given by the 'h_converge' parameter.
//=================================================================================================
template <int ndim, template<int> class kernelclass>
int MfvMuscl<ndim, kernelclass>::ComputeH
 (const int i,                         ///< [in] id of particle
  const int Nneib,                     ///< [in] No. of potential neighbours
  const FLOAT hmax,                    ///< [in] Max. h permitted by neib list
  FLOAT *m,                            ///< [in] Array of neib. masses
  FLOAT *mu,                           ///< [in] Array of m*u (not needed here)
  FLOAT *drsqd,                        ///< [in] Array of neib. distances squared
  FLOAT *gpot,                         ///< [in] Array of neib. grav. potentials
  MeshlessFVParticle<ndim> &part,      ///< [inout] Particle i data
  Nbody<ndim> *nbody)                  ///< [in] Main N-body object
{
  int j;                               // Neighbour id
  int iteration = 0;                   // h-rho iteration counter
  int iteration_max = 30;              // Max. no of iterations
  FLOAT h_lower_bound = (FLOAT) 0.0;   // Lower bound on h
  FLOAT h_upper_bound = hmax;          // Upper bound on h
  FLOAT invhsqd;                       // (1 / h)^2
  FLOAT ssqd;                          // Kernel parameter squared, (r/h)^2


  // Main smoothing length iteration loop
  //===============================================================================================
  do {

    // Initialise all variables for this value of h
    iteration++;
    part.ndens    = (FLOAT) 0.0;
    part.invomega = (FLOAT) 0.0;
    part.zeta     = (FLOAT) 0.0;
    part.invh     = (FLOAT) 1.0/part.h;
    part.hfactor  = pow(part.invh,ndim);
    invhsqd       = part.invh*part.invh;

    // Loop over all nearest neighbours in list to calculate
    // density, omega and zeta.
    //---------------------------------------------------------------------------------------------
    for (j=0; j<Nneib; j++) {
      ssqd           = drsqd[j]*invhsqd;
      part.ndens    += kern.w0_s2(ssqd);
      part.invomega += part.invh*kern.womega_s2(ssqd);
      part.zeta     += m[j]*kern.wzeta_s2(ssqd);
    }
    //---------------------------------------------------------------------------------------------

    part.ndens    *= part.hfactor;
    part.invomega *= part.hfactor;
    part.zeta     *= invhsqd;
    part.volume    = (FLOAT) 1.0/part.ndens;
    part.rho       = part.m*part.ndens;
    if (part.rho > (FLOAT) 0.0) part.invrho = (FLOAT) 1.0/part.rho;

    // If h changes below some fixed tolerance, exit iteration loop
    if (part.rho > (FLOAT) 0.0 && part.h > h_lower_bound &&
        fabs(part.h - h_fac*pow(part.volume,MeshlessFV<ndim>::invndim)) < h_converge) break;


    // Use fixed-point iteration, i.e. h_new = h_fac*(m/rho_old)^(1/ndim), for now.  If this does
    // not converge in a reasonable number of iterations (iteration_max), then assume something is
    // wrong and switch to a bisection method, which should be guaranteed to converge, albeit much
    // more slowly.  (N.B. will implement Newton-Raphson soon)
    //---------------------------------------------------------------------------------------------
    if (iteration < iteration_max) {
      part.h = h_fac*pow(part.volume,MeshlessFV<ndim>::invndim);
    }
    else if (iteration == iteration_max) {
      part.h = (FLOAT) 0.5*(h_lower_bound + h_upper_bound);
    }
    else if (iteration < 5*iteration_max) {
      if (part.ndens < small_number || part.ndens*pow(part.h,ndim) > pow(h_fac,ndim))
        h_upper_bound = part.h;
      else
        h_lower_bound = part.h;
      part.h = (FLOAT) 0.5*(h_lower_bound + h_upper_bound);
    }
    else {
      cout << "H ITERATION : " << iteration << "    h : " << part.h
           << "   rho : " << part.rho << "   h_upper " << h_upper_bound << "    hmax :  " << hmax
           << "   h_lower : " << h_lower_bound << "    " << part.hfactor << "    m : " << part.m
           << "     " << part.m*part.hfactor*kern.w0(0.0) << "    " << Nneib << endl;
      string message = "Problem with convergence of h-rho iteration";
      ExceptionHandler::getIstance().raise(message);
    }

    // If the smoothing length is too large for the neighbour list, exit routine and flag neighbour
    // list error in order to generate a larger neighbour list (not properly implemented yet).
    if (part.h > hmax) return 0;

  } while (part.h > h_lower_bound && part.h < h_upper_bound);
  //===============================================================================================


  // Normalise all SPH sums correctly
  part.h         = max(h_fac*pow(part.volume,MeshlessFV<ndim>::invndim), h_lower_bound);
  part.invh      = (FLOAT) 1.0/part.h;
  part.hfactor   = pow(part.invh, ndim+1);
  part.hrangesqd = kernfacsqd*kern.kernrangesqd*part.h*part.h;
  part.div_v     = (FLOAT) 0.0;
  part.invomega  = (FLOAT) 1.0 + MeshlessFV<ndim>::invndim*part.h*part.invomega/part.ndens;
  part.invomega  = (FLOAT) 1.0/part.invomega;
  part.zeta      = -MeshlessFV<ndim>::invndim*part.h*part.zeta*part.invomega/part.ndens;


  // Set important thermal variables here
  this->ComputeThermalProperties(part);


  // If h is invalid (i.e. larger than maximum h), then return error code (0)
  if (part.h <= hmax) return 1;
  else return -1;
}



//=================================================================================================
//  MfvMuscl::ComputeDerivatives
/// Compute SPH neighbour force pairs for
/// (i) All neighbour interactions of particle i with i.d. j > i,
/// (ii) Active neighbour interactions of particle j with i.d. j > i
/// (iii) All inactive neighbour interactions of particle i with i.d. j < i.
/// This ensures that all particle-particle pair interactions are only
/// computed once only for efficiency.
//=================================================================================================
template <int ndim, template<int> class kernelclass>
void MfvMuscl<ndim, kernelclass>::ComputePsiFactors
 (const int i,                                 ///< [in] id of particle
  const int Nneib,                             ///< [in] No. of neins in neibpart array
  int *neiblist,                               ///< [in] id of gather neibs in neibpart
  FLOAT *drmag,                                ///< [in] Distances of gather neighbours
  FLOAT *invdrmag,                             ///< [in] Inverse distances of gather neibs
  FLOAT *dr,                                   ///< [in] Position vector of gather neibs
  MeshlessFVParticle<ndim> &part,              ///< [inout] Particle i data
  MeshlessFVParticle<ndim> *neibpart)          ///< [inout] Neighbour particle data
{
  int j;                                       // Neighbour list id
  int jj;                                      // ..
  int k;                                       // Dimension counter
  FLOAT invdet;                                // Determinant
  FLOAT draux[ndim];                           // Relative position vector
  FLOAT drsqd;                                 // ..
  FLOAT E[ndim][ndim];                         // ..
  const FLOAT invhsqd = part.invh*part.invh;   // ..

  // Zero all matrices
  for (k=0; k<ndim; k++) {
    for (int kk=0; kk<ndim; kk++) {
      E[k][kk] = (FLOAT) 0.0;
      part.B[k][kk] = 0.0;
    }
  }


  // Loop over all potential neighbours in the list
  //-----------------------------------------------------------------------------------------------
  for (jj=0; jj<Nneib; jj++) {
    j = neiblist[jj];

    for (k=0; k<ndim; k++) draux[k] = neibpart[j].r[k] - part.r[k];
    drsqd = DotProduct(draux, draux, ndim);

    for (k=0; k<ndim; k++) {
      for (int kk=0; kk<ndim; kk++) {
        E[k][kk] += draux[k]*draux[kk]*part.hfactor*kern.w0_s2(drsqd*invhsqd)/part.ndens;
      }
    }
  }
  //-----------------------------------------------------------------------------------------------


  // Invert the matrix (depending on dimensionality)
  if (ndim == 1) {
    part.B[0][0] = 1.0/E[0][0];
  }
  else if (ndim == 2) {
    invdet = 1.0/(E[0][0]*E[1][1] - E[0][1]*E[1][0]);
    part.B[0][0] = invdet*E[1][1];
    part.B[0][1] = -1.0*invdet*E[0][1];
    part.B[1][0] = -1.0*invdet*E[1][0];
    part.B[1][1] = invdet*E[0][0];
  }
  else if (ndim == 3) {
    invdet = 1.0/(E[0][0]*(E[1][1]*E[2][2] - E[2][1]*E[1][2]) -
                  E[0][1]*(E[1][0]*E[2][2] - E[1][2]*E[2][0]) +
                  E[0][2]*(E[1][0]*E[2][1] - E[1][1]*E[2][0]));
    part.B[0][0] = (E[1][1]*E[2][2] - E[2][1]*E[1][2])*invdet;
    part.B[0][1] = (E[0][2]*E[2][1] - E[0][1]*E[2][2])*invdet;
    part.B[0][2] = (E[0][1]*E[1][2] - E[0][2]*E[1][1])*invdet;
    part.B[1][0] = (E[1][2]*E[2][0] - E[1][0]*E[2][2])*invdet;
    part.B[1][1] = (E[0][0]*E[2][2] - E[0][2]*E[2][0])*invdet;
    part.B[1][2] = (E[1][0]*E[0][2] - E[0][0]*E[1][2])*invdet;
    part.B[2][0] = (E[1][0]*E[2][1] - E[2][0]*E[1][1])*invdet;
    part.B[2][1] = (E[2][0]*E[0][1] - E[0][0]*E[2][1])*invdet;
    part.B[2][2] = (E[0][0]*E[1][1] - E[1][0]*E[0][1])*invdet;
  }


  return;
}



//=================================================================================================
//  MfvMuscl::ComputeDerivatives
/// Compute SPH neighbour force pairs for
/// (i) All neighbour interactions of particle i with i.d. j > i,
/// (ii) Active neighbour interactions of particle j with i.d. j > i
/// (iii) All inactive neighbour interactions of particle i with i.d. j < i.
/// This ensures that all particle-particle pair interactions are only
/// computed once only for efficiency.
//=================================================================================================
template <int ndim, template<int> class kernelclass>
void MfvMuscl<ndim, kernelclass>::ComputeGradients
 (const int i,                         ///< [in] id of particle
  const int Nneib,                     ///< [in] No. of neins in neibpart array
  int *neiblist,                       ///< [in] id of gather neibs in neibpart
  FLOAT *drmag,                        ///< [in] Distances of gather neighbours
  FLOAT *invdrmag,                     ///< [in] Inverse distances of gather neibs
  FLOAT *dr,                           ///< [in] Position vector of gather neibs
  MeshlessFVParticle<ndim> &part,      ///< [inout] Particle i data
  MeshlessFVParticle<ndim> *neibpart)  ///< [inout] Neighbour particle data
{
  int j;                               // Neighbour list id
  int jj;                              // Aux. neighbour counter
  int k;                               // Dimension counter
  int var;                             // ..
  FLOAT draux[ndim];                   // Relative position vector
  FLOAT drsqd;                         // ..
  FLOAT dv[ndim];                      // ..
  FLOAT dvdr;                          // Dot product of dv and dr
<<<<<<< HEAD
  FLOAT psitilda[ndim];                // ..
  const FLOAT invhsqd = part.invh*part.invh;   // ..
=======
  FLOAT psitilda[ndim];
  const FLOAT invhsqd = part.invh*part.invh;
>>>>>>> a8e4e994


  // Initialise/zero all variables to be updated in this routine
  part.vsig_max = (FLOAT) 0.0;
  for (k=0; k<ndim; k++) part.vreg[k] = 0.0;
  for (k=0; k<ndim; k++) {
    for (var=0; var<nvar; var++) {
      part.grad[var][k] = 0.0;
    }
  }
  for (var=0; var<nvar; var++) {
    part.Wmin[var] = part.Wprim[var];
    part.Wmax[var] = part.Wprim[var];
    part.Wmidmin[var] = big_number;
    part.Wmidmax[var] = -big_number;
  }


  // Loop over all potential neighbours in the list
  //-----------------------------------------------------------------------------------------------
  for (jj=0; jj<Nneib; jj++) {
    j = neiblist[jj];

    for (k=0; k<ndim; k++) draux[k] = neibpart[j].r[k] - part.r[k];
    for (k=0; k<ndim; k++) dv[k] = neibpart[j].v[k] - part.v[k];
    dvdr = DotProduct(dv, draux, ndim);
    drsqd = DotProduct(draux, draux, ndim);

    // Calculate psitilda values
    for (k=0; k<ndim; k++) psitilda[k] = 0.0;
    for (k=0; k<ndim; k++) {
      for (int kk=0; kk<ndim; kk++) {
        psitilda[k] += part.B[k][kk]*draux[kk]*part.hfactor*kern.w0_s2(drsqd*invhsqd)/part.ndens;
      }
    }

    // Calculate contribution to gradient from neighbour
    for (var=0; var<nvar; var++) {
      for (k=0; k<ndim; k++) {
        part.grad[var][k] += (neibpart[j].Wprim[var] - part.Wprim[var])*psitilda[k];
      }
    }

    // Calculate maximum signal velocity
    part.vsig_max = max(part.vsig_max, part.sound + neibpart[j].sound -
                                       min((FLOAT) 0.0, dvdr/(sqrt(drsqd) + small_number)));

    for (k=0; k<ndim; k++) part.vreg[k] -= draux[k]*kern.w0_s2(drsqd*invhsqd);

  }
  //-----------------------------------------------------------------------------------------------

  for (k=0; k<ndim; k++) part.vreg[k] *= part.invh*part.sound;  //pow(part.invh, ndim);
  //cout << "vreg? : " << part.vreg[0] << "    " << part.vreg[1] << endl;
  //for (k=0; k<ndim; k++) part.v0[k] += part.vreg[k];
  //for (k=0; k<ndim; k++) part.v[k] += part.vreg[k];


  // Find all max and min values for meshless slope limiters
  //-----------------------------------------------------------------------------------------------
  for (jj=0; jj<Nneib; jj++) {
    j = neiblist[jj];

    for (k=0; k<ndim; k++) draux[k] = neibpart[j].r[k] - part.r[k];
    //drsqd = DotProduct(draux, draux, ndim);


    // Calculate min and max values of primitives for slope limiters
    for (var=0; var<nvar; var++) {
      part.Wmin[var] = min(part.Wmin[var], neibpart[j].Wprim[var]);
      part.Wmax[var] = max(part.Wmax[var], neibpart[j].Wprim[var]);
      part.Wmidmin[var] =
        min(part.Wmidmin[var], part.Wprim[var] + 0.5*DotProduct(part.grad[var], draux, ndim));
      part.Wmidmax[var] =
        max(part.Wmidmax[var], part.Wprim[var] + 0.5*DotProduct(part.grad[var], draux, ndim));
      assert(part.Wmidmax[var] >= part.Wmidmin[var]);
      assert(part.Wmax[var] >= part.Wmin[var]);
    }

  }
  //-----------------------------------------------------------------------------------------------

  assert(part.vsig_max >= part.sound);

  return;
}



//=================================================================================================
//  MfvMuscl::ComputeGodunovFlux
/// Copy any newly calculated data from original SPH particles to ghosts.
//=================================================================================================
template <int ndim, template<int> class kernelclass>
void MfvMuscl<ndim, kernelclass>::CopyDataToGhosts
 (DomainBox<ndim> &simbox,
  MeshlessFVParticle<ndim> *partdata)  ///< [inout] Neighbour particle data
{
  int i;                               // Particle id
  int iorig;                           // Original (real) particle id
  int itype;                           // Ghost particle type
  int j;                               // Ghost particle counter

  debug2("[MfvMuscl::CopyDataToGhosts]");


  //-----------------------------------------------------------------------------------------------
//#pragma omp parallel for default(none) private(i,iorig,itype,j) shared(simbox,sph,partdata)
  for (j=0; j<this->NPeriodicGhost; j++) {
    i = this->Nhydro + j;
    iorig = partdata[i].iorig;
    itype = partdata[i].itype;

    partdata[i]        = partdata[iorig];
    partdata[i].iorig  = iorig;
    partdata[i].itype  = itype;
    partdata[i].active = false;

    // Modify ghost position based on ghost type
    if (itype == x_lhs_periodic) {
      partdata[i].r[0] += simbox.boxsize[0];
    }
    else if (itype == x_rhs_periodic) {
      partdata[i].r[0] -= simbox.boxsize[0];
    }
    else if (itype == x_lhs_mirror) {
      partdata[i].r[0] = 2.0*simbox.boxmin[0] - partdata[i].r[0];
    }
    else if (itype == x_rhs_mirror) {
      partdata[i].r[0] = 2.0*simbox.boxmax[0] - partdata[i].r[0];
    }
    else if (ndim > 1 && itype == y_lhs_periodic) {
      partdata[i].r[1] += simbox.boxsize[1];
    }
    else if (ndim > 1 && itype == y_rhs_periodic) {
      partdata[i].r[1] -= simbox.boxsize[1];
    }
    else if (ndim > 1 && itype == y_lhs_mirror) {
      partdata[i].r[1] = 2.0*simbox.boxmin[1] - partdata[i].r[1];
    }
    else if (ndim > 1 && itype == y_rhs_mirror) {
      partdata[i].r[1] = 2.0*simbox.boxmax[1] - partdata[i].r[1];
    }
    else if (ndim == 3 && itype == z_lhs_periodic) {
      partdata[i].r[2] += simbox.boxsize[2];
    }
    else if (ndim == 3 && itype == z_rhs_periodic) {
      partdata[i].r[2] -= simbox.boxsize[2];
    }
    else if (ndim == 3 && itype == z_lhs_mirror) {
      partdata[i].r[2] = 2.0*simbox.boxmin[2] - partdata[i].r[2];
    }
    else if (ndim == 3 && itype == z_rhs_mirror) {
      partdata[i].r[2] = 2.0*simbox.boxmax[2] - partdata[i].r[2];
    }

  }
  //-----------------------------------------------------------------------------------------------

  return;
}



//=================================================================================================
//  MfvMuscl::ComputeGodunovFlux
/// ...
//=================================================================================================
template <int ndim, template<int> class kernelclass>
void MfvMuscl<ndim, kernelclass>::ComputeGodunovFlux
 (const int i,                         ///< [in] id of particle
  const int Nneib,                     ///< [in] No. of neins in neibpart array
  const FLOAT timestep,                ///< ..
  int *neiblist,                       ///< [in] id of gather neibs in neibpart
  FLOAT *drmag,                        ///< [in] Distances of gather neighbours
  FLOAT *invdrmag,                     ///< [in] Inverse distances of gather neibs
  FLOAT *dr,                           ///< [in] Position vector of gather neibs
  MeshlessFVParticle<ndim> &part,      ///< [inout] Particle i data
  MeshlessFVParticle<ndim> *neibpart)  ///< [inout] Neighbour particle data
{
  int j;                               // Neighbour list id
  int jj;                              // Aux. neighbour counter
  int k;                               // Dimension counter
  int var;                             // ..
  FLOAT Aij[ndim];                     // ..
  FLOAT draux[ndim];                   // Position vector of part relative to neighbour
  FLOAT dr_unit[ndim];                 // Unit vector from neighbour to part
  FLOAT drsqd;                         // ..
<<<<<<< HEAD
  FLOAT invdrmagaux;                   // ..
  FLOAT psitildai[ndim];               // ..
  FLOAT psitildaj[ndim];               // ..
  FLOAT rface[ndim];                   // ..
  FLOAT vface[ndim];                   // ..
  FLOAT flux[nvar][ndim];              // ..
  FLOAT Wleft[nvar];                   // ..
  FLOAT Wright[nvar];                  // ..
  FLOAT Wdot[nvar];                    // ..
  FLOAT gradW[nvar][ndim];             // ..
  FLOAT dW[nvar];                      // ..
  const FLOAT dt = timestep*(FLOAT) part.nstep;    // ..
=======
  FLOAT invdrmagaux;
  FLOAT psitildai[ndim];
  FLOAT psitildaj[ndim];
  FLOAT rface[ndim];
  FLOAT vface[ndim];
  FLOAT flux[nvar][ndim];
  FLOAT Wleft[nvar];
  FLOAT Wright[nvar];
  FLOAT Wdot[nvar];
  FLOAT gradW[nvar][ndim];
  FLOAT dW[nvar];


  // Initialise all particle flux variables
  for (var=0; var<nvar; var++) part.dQdt[var] = (FLOAT) 0.0;
  for (k=0; k<ndim; k++) part.rdmdt[k] = (FLOAT) 0.0;
>>>>>>> a8e4e994


  // Loop over all potential neighbours in the list
  //-----------------------------------------------------------------------------------------------
  for (jj=0; jj<Nneib; jj++) {
    j = neiblist[jj];

    for (k=0; k<ndim; k++) draux[k] = part.r[k] - neibpart[j].r[k];
    drsqd = DotProduct(draux, draux, ndim);
    invdrmagaux = 1.0/sqrt(drsqd + small_number);
    for (k=0; k<ndim; k++) dr_unit[k] = draux[k]*invdrmagaux;

    // Calculate psitilda values
    for (k=0; k<ndim; k++) {
      psitildai[k] = (FLOAT) 0.0;
      psitildaj[k] = (FLOAT) 0.0;
      for (int kk=0; kk<ndim; kk++) {
        psitildai[k] += neibpart[j].B[k][kk]*draux[kk]*neibpart[j].hfactor*
          kern.w0_s2(drsqd*neibpart[j].invh*neibpart[j].invh)/neibpart[j].ndens;
        psitildaj[k] -= part.B[k][kk]*draux[kk]*part.hfactor*
          kern.w0_s2(drsqd*part.invh*part.invh)/part.ndens;
      }
      Aij[k] = part.volume*psitildaj[k] - neibpart[j].volume*psitildai[k];
    }

    // Calculate position and velocity of the face
    if (staticParticles) {
      for (k=0; k<ndim; k++) rface[k] = (FLOAT) 0.5*(part.r[k] + neibpart[j].r[k]);
      for (k=0; k<ndim; k++) vface[k] = (FLOAT) 0.0;
    }
    else {
      for (k=0; k<ndim; k++) rface[k] = part.r[k] +
        part.h*(neibpart[j].r[k] - part.r[k])/(part.h + neibpart[j].h);
      for (k=0; k<ndim; k++) draux[k] = part.r[k] - rface[k];
      for (k=0; k<ndim; k++) vface[k] = part.v[k] +
        (neibpart[j].v[k] - part.v[k])*DotProduct(draux, dr_unit, ndim)*invdrmagaux;
    }

    // Compute slope-limited values for LHS
    for (k=0; k<ndim; k++) draux[k] = rface[k] - part.r[k];
    limiter->ComputeLimitedSlopes(part, neibpart[j], draux, gradW, dW);
    for (var=0; var<nvar; var++) Wleft[var] = part.Wprim[var] + dW[var];
    for (k=0; k<ndim; k++) Wleft[k] -= vface[k];

    // Time-integrate LHS state to half-timestep value
    this->CalculatePrimitiveTimeDerivative(Wleft, gradW, Wdot);
    for (var=0; var<nvar; var++) Wleft[var] -= (FLOAT) 0.5*Wdot[var]*dt;

    // Compute slope-limited values for RHS
    for (k=0; k<ndim; k++) draux[k] = rface[k] - neibpart[j].r[k];
    limiter->ComputeLimitedSlopes(neibpart[j], part, draux, gradW, dW);
    for (var=0; var<nvar; var++) Wright[var] = neibpart[j].Wprim[var] + dW[var];
    for (k=0; k<ndim; k++) Wright[k] -= vface[k];

    // Time-integrate RHS state to half-timestep value
    this->CalculatePrimitiveTimeDerivative(Wright, gradW, Wdot);
    for (var=0; var<nvar; var++) Wright[var] -= (FLOAT) 0.5*Wdot[var]*dt;

    /*if (Wright[ipress] <= 0.0) {
      cout << "press   : " << part.Wprim[ipress] << "   " << Wleft[ipress] << "   " << Wright[ipress] << "   " << neibpart[j].Wprim[ipress] << endl;
      cout << "gradW,j : " << DotProduct(neibpart[j].grad[ipress], draux, ndim) << "   " << DotProduct(gradW[ipress], draux, ndim) << endl;
    }*/
    assert(Wleft[irho] > 0.0);
    assert(Wleft[ipress] > 0.0);
    assert(Wright[irho] > 0.0);
    assert(Wright[ipress] > 0.0);
    if (part.nstep > neibpart[j].nstep) {
      cout << "TIMESTEP PROBLEM : " << part.nstep << "   " << part.level << "    neib : "
           << neibpart[j].nstep << "    " << neibpart[j].level << endl;
    }
    assert(part.nstep <= neibpart[j].nstep);


    // Calculate Godunov flux using the selected Riemann solver
    riemann->ComputeFluxes(Wright, Wleft, dr_unit, vface, flux);


    // Finally calculate flux terms for all quantities based on Lanson & Vila gradient operators
    for (var=0; var<nvar; var++) {
      //part.dQdt[var] -= DotProduct(flux[var], Aij, ndim);
      //neibpart[j].dQdt[var] += DotProduct(flux[var], Aij, ndim);
      part.dQ[var] -= DotProduct(flux[var], Aij, ndim)*dt;
      neibpart[j].dQ[var] += DotProduct(flux[var], Aij, ndim)*dt;
    }

    // Compute mass-loss moments for gravitational correction terms
    for (k=0; k<ndim; k++) part.rdmdt[k] += (part.r[k] - neibpart[j].r[k])*part.dQdt[irho];
    for (k=0; k<ndim; k++) neibpart[j].rdmdt[k] -= (part.r[k] - neibpart[j].r[k])*part.dQdt[irho];

  }
  //-----------------------------------------------------------------------------------------------


  return;
}



//=================================================================================================
//  MfvMuscl::ComputeSmoothedGravForces
/// Compute SPH neighbour force pairs for
/// (i) All neighbour interactions of particle i with i.d. j > i,
/// (ii) Active neighbour interactions of particle j with i.d. j > i
/// (iii) All inactive neighbour interactions of particle i with i.d. j < i.
/// This ensures that particle-particle pair interactions are computed once only for efficiency.
//=================================================================================================
template <int ndim, template<int> class kernelclass>
void MfvMuscl<ndim, kernelclass>::ComputeSmoothedGravForces
 (const int i,                         ///< [in] id of particle
  const int Nneib,                     ///< [in] No. of neins in neibpart array
  int *neiblist,                       ///< [in] id of gather neibs in neibpart
  MeshlessFVParticle<ndim> &part,      ///< [inout] Particle i data
  MeshlessFVParticle<ndim> *neib_gen)  ///< [inout] Neighbour particle data
{
  int j;                               // Neighbour list id
  int jj;                              // Aux. neighbour counter
  int k;                               // Dimension counter
  FLOAT dr[ndim];                      // Relative position vector
  FLOAT drmag;                         // Distance
  //FLOAT dv[ndim];                      // Relative velocity vector
  //FLOAT dvdr;                          // Dot product of dv and dr
  FLOAT invdrmag;                      // 1 / distance
  FLOAT gaux;                          // Aux. grav. potential variable
  FLOAT paux;                          // Aux. pressure force variable
  MeshlessFVParticle<ndim>& parti = static_cast<MeshlessFVParticle<ndim>& > (part);
  MeshlessFVParticle<ndim>* neibpart = static_cast<MeshlessFVParticle<ndim>* > (neib_gen);


  // Loop over all potential neighbours in the list
  //-----------------------------------------------------------------------------------------------
  for (jj=0; jj<Nneib; jj++) {
    j = neiblist[jj];
    assert(neibpart[j].itype != dead);

    for (k=0; k<ndim; k++) dr[k] = neibpart[j].r[k] - parti.r[k];
    //for (k=0; k<ndim; k++) dv[k] = neibpart[j].v[k] - parti.v[k];
    //dvdr = DotProduct(dv,dr,ndim);
    drmag = sqrt(DotProduct(dr,dr,ndim) + small_number);
    invdrmag = (FLOAT) 1.0/drmag;
    for (k=0; k<ndim; k++) dr[k] *= invdrmag;

    // Main SPH gravity terms
    //---------------------------------------------------------------------------------------------
    paux = (FLOAT) 0.5*(parti.invh*parti.invh*kern.wgrav(drmag*parti.invh) +
                        parti.zeta*parti.hfactor*kern.w1(drmag*parti.invh) +
                        neibpart[j].invh*neibpart[j].invh*kern.wgrav(drmag*neibpart[j].invh) +
                        neibpart[j].zeta*neibpart[j].hfactor*kern.w1(drmag*neibpart[j].invh));
    gaux = (FLOAT) 0.5*(parti.invh*kern.wpot(drmag*parti.invh) +
                        neibpart[j].invh*kern.wpot(drmag*neibpart[j].invh));

    // Add total hydro contribution to acceleration for particle i
    for (k=0; k<ndim; k++) parti.agrav[k] += neibpart[j].m*dr[k]*paux;
    parti.gpot += neibpart[j].m*gaux;

  }
  //-----------------------------------------------------------------------------------------------

  return;
}



//=================================================================================================
//  GradhSph::ComputeDirectGravForces
/// Compute the contribution to the total gravitational force of particle 'i'
/// due to 'Nneib' neighbouring particles in the list 'neiblist'.
//=================================================================================================
template <int ndim, template<int> class kernelclass>
void MfvMuscl<ndim, kernelclass>::ComputeDirectGravForces
 (const int i,                         ///< id of particle
  const int Ndirect,                   ///< No. of nearby 'gather' neighbours
  int *directlist,                     ///< id of gather neighbour in neibpart
  MeshlessFVParticle<ndim> &part,      ///< Particle i data
  MeshlessFVParticle<ndim> *neib_gen)  ///< Neighbour particle data
{
  int j;                               // Neighbour particle id
  int jj;                              // Aux. neighbour loop counter
  int k;                               // Dimension counter
  FLOAT dr[ndim];                      // Relative position vector
  FLOAT drsqd;                         // Distance squared
  FLOAT invdrmag;                      // 1 / distance
  FLOAT invdr3;                        // 1 / dist^3
  MeshlessFVParticle<ndim>& parti = static_cast<MeshlessFVParticle<ndim>& > (part);
  MeshlessFVParticle<ndim>* neibdata = static_cast<MeshlessFVParticle<ndim>* > (neib_gen);


  // Loop over all neighbouring particles in list
  //-----------------------------------------------------------------------------------------------
  for (jj=0; jj<Ndirect; jj++) {
    j = directlist[jj];
    assert(neibdata[j].itype != dead);

    for (k=0; k<ndim; k++) dr[k] = neibdata[j].r[k] - parti.r[k];
    drsqd    = DotProduct(dr,dr,ndim) + small_number;
    invdrmag = (FLOAT) 1.0/sqrt(drsqd);
    invdr3   = invdrmag*invdrmag*invdrmag;

    // Add contribution to current particle
    for (k=0; k<ndim; k++) parti.agrav[k] += neibdata[j].m*dr[k]*invdr3;
    parti.gpot += neibdata[j].m*invdrmag;

    assert(drsqd >= parti.hrangesqd && drsqd >= neibdata[j].hrangesqd);

  }
  //-----------------------------------------------------------------------------------------------

  return;
}



//=================================================================================================
//  MfvMuscl::ComputeStarGravForces
/// Computes contribution of gravitational force and potential due to stars.
//=================================================================================================
template <int ndim, template<int> class kernelclass>
void MfvMuscl<ndim, kernelclass>::ComputeStarGravForces
 (const int N,                         ///< [in] No. of stars
  NbodyParticle<ndim> **nbodydata,     ///< [in] Array of star pointers
  MeshlessFVParticle<ndim> &part)      ///< [inout] SPH particle reference
{
  int j;                               // Star counter
  int k;                               // Dimension counter
  FLOAT dr[ndim];                      // Relative position vector
  FLOAT drmag;                         // Distance
  FLOAT drsqd;                         // Distance squared
  //FLOAT drdt;                          // Rate of change of relative distance
  //FLOAT dv[ndim];                      // Relative velocity vector
  FLOAT invdrmag;                      // 1 / drmag
  FLOAT invhmean;                      // 1 / hmean
  FLOAT ms;                            // Star mass
  FLOAT paux;                          // Aux. force variable
  MeshlessFVParticle<ndim>& parti = static_cast<MeshlessFVParticle<ndim>& > (part);

  // Loop over all stars and add each contribution
  //-----------------------------------------------------------------------------------------------
  for (j=0; j<N; j++) {

    //if (fixed_sink_mass) ms = msink_fixed;
    //else
    ms = nbodydata[j]->m;

    for (k=0; k<ndim; k++) dr[k] = nbodydata[j]->r[k] - parti.r[k];
    //for (k=0; k<ndim; k++) dv[k] = nbodydata[j]->v[k] - parti.v[k];
    drsqd    = DotProduct(dr,dr,ndim) + small_number;
    drmag    = sqrt(drsqd);
    invdrmag = (FLOAT) 1.0/drmag;
    invhmean = (FLOAT) 2.0/(parti.h + nbodydata[j]->h);
    //drdt     = DotProduct(dv, dr, ndim)*invdrmag;
    paux     = ms*invhmean*invhmean*kern.wgrav(drmag*invhmean)*invdrmag;

    // Add total hydro contribution to acceleration for particle i
    for (k=0; k<ndim; k++) parti.agrav[k] += paux*dr[k];
    //for (k=0; k<ndim; k++) parti.adot[k] += paux*dv[k] - (FLOAT) 3.0*paux*drdt*invdrmag*dr[k] +
    //  (FLOAT) 2.0*twopi*ms*drdt*kern.w0(drmag*invhmean)*powf(invhmean,ndim)*invdrmag*dr[k];
    parti.gpot += ms*invhmean*kern.wpot(drmag*invhmean);

    assert(drmag > (FLOAT) 0.0);
    assert(drmag*invhmean > (FLOAT) 0.0);

  }
  //-----------------------------------------------------------------------------------------------

  return;
}



template class MfvMuscl<1, M4Kernel>;
template class MfvMuscl<2, M4Kernel>;
template class MfvMuscl<3, M4Kernel>;
template class MfvMuscl<1, QuinticKernel>;
template class MfvMuscl<2, QuinticKernel>;
template class MfvMuscl<3, QuinticKernel>;
template class MfvMuscl<1, GaussianKernel>;
template class MfvMuscl<2, GaussianKernel>;
template class MfvMuscl<3, GaussianKernel>;
template class MfvMuscl<1, TabulatedKernel>;
template class MfvMuscl<2, TabulatedKernel>;
template class MfvMuscl<3, TabulatedKernel>;<|MERGE_RESOLUTION|>--- conflicted
+++ resolved
@@ -311,13 +311,8 @@
   FLOAT drsqd;                         // ..
   FLOAT dv[ndim];                      // ..
   FLOAT dvdr;                          // Dot product of dv and dr
-<<<<<<< HEAD
   FLOAT psitilda[ndim];                // ..
   const FLOAT invhsqd = part.invh*part.invh;   // ..
-=======
-  FLOAT psitilda[ndim];
-  const FLOAT invhsqd = part.invh*part.invh;
->>>>>>> a8e4e994
 
 
   // Initialise/zero all variables to be updated in this routine
@@ -506,7 +501,6 @@
   FLOAT draux[ndim];                   // Position vector of part relative to neighbour
   FLOAT dr_unit[ndim];                 // Unit vector from neighbour to part
   FLOAT drsqd;                         // ..
-<<<<<<< HEAD
   FLOAT invdrmagaux;                   // ..
   FLOAT psitildai[ndim];               // ..
   FLOAT psitildaj[ndim];               // ..
@@ -519,24 +513,11 @@
   FLOAT gradW[nvar][ndim];             // ..
   FLOAT dW[nvar];                      // ..
   const FLOAT dt = timestep*(FLOAT) part.nstep;    // ..
-=======
-  FLOAT invdrmagaux;
-  FLOAT psitildai[ndim];
-  FLOAT psitildaj[ndim];
-  FLOAT rface[ndim];
-  FLOAT vface[ndim];
-  FLOAT flux[nvar][ndim];
-  FLOAT Wleft[nvar];
-  FLOAT Wright[nvar];
-  FLOAT Wdot[nvar];
-  FLOAT gradW[nvar][ndim];
-  FLOAT dW[nvar];
 
 
   // Initialise all particle flux variables
-  for (var=0; var<nvar; var++) part.dQdt[var] = (FLOAT) 0.0;
-  for (k=0; k<ndim; k++) part.rdmdt[k] = (FLOAT) 0.0;
->>>>>>> a8e4e994
+  //for (var=0; var<nvar; var++) part.dQdt[var] = (FLOAT) 0.0;
+  //for (k=0; k<ndim; k++) part.rdmdt[k] = (FLOAT) 0.0;
 
 
   // Loop over all potential neighbours in the list
@@ -595,10 +576,6 @@
     this->CalculatePrimitiveTimeDerivative(Wright, gradW, Wdot);
     for (var=0; var<nvar; var++) Wright[var] -= (FLOAT) 0.5*Wdot[var]*dt;
 
-    /*if (Wright[ipress] <= 0.0) {
-      cout << "press   : " << part.Wprim[ipress] << "   " << Wleft[ipress] << "   " << Wright[ipress] << "   " << neibpart[j].Wprim[ipress] << endl;
-      cout << "gradW,j : " << DotProduct(neibpart[j].grad[ipress], draux, ndim) << "   " << DotProduct(gradW[ipress], draux, ndim) << endl;
-    }*/
     assert(Wleft[irho] > 0.0);
     assert(Wleft[ipress] > 0.0);
     assert(Wright[irho] > 0.0);
