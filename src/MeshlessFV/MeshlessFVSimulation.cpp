//=================================================================================================
//  MeshlessFVSimulation.cpp
//  Contains all main functions controlling Meshless Finite-Volume simulation work-flow.
//
//  This file is part of GANDALF :
//  Graphical Astrophysics code for N-body Dynamics And Lagrangian Fluids
//  https://github.com/gandalfcode/gandalf
//  Contact : gandalfcode@gmail.com
//
//  Copyright (C) 2013  D. A. Hubber, G. Rosotti
//
//  GANDALF is free software: you can redistribute it and/or modify
//  it under the terms of the GNU General Public License as published by
//  the Free Software Foundation, either version 2 of the License, or
//  (at your option) any later version.
//
//  GANDALF is distributed in the hope that it will be useful, but
//  WITHOUT ANY WARRANTY; without even the implied warranty of
//  MERCHANTABILITY or FITNESS FOR A PARTICULAR PURPOSE.  See the GNU
//  General Public License (http://www.gnu.org/licenses) for more details.
//=================================================================================================


#include <iostream>
#include <iomanip>
#include <ostream>
#include <fstream>
#include <sstream>
#include <string>
#include <math.h>
#include <time.h>
#include <cstdio>
#include <cstring>
#include "Precision.h"
#include "CodeTiming.h"
#include "Exception.h"
#include "Debug.h"
#include "InlineFuncs.h"
#include "Simulation.h"
#include "Parameters.h"
#include "Nbody.h"
#include "RandomNumber.h"
#include "RiemannSolver.h"
#include "Ghosts.h"
#include "Sinks.h"
using namespace std;



// Create template class instances of the main MeshlessFVSimulation object for
// each dimension used (1, 2 and 3)
template class MeshlessFVSimulation<1>;
template class MeshlessFVSimulation<2>;
template class MeshlessFVSimulation<3>;



// Construct the meshless integration object.
template<int ndim, class MeshlessType>
MeshlessFV<ndim>* MeshlessFactoryFull
(Parameters* simparams,
    SimUnits& simunits)
    {
  // Local references to parameter variables for brevity
  map<string, int> &intparams = simparams->intparams;
  map<string, double> &floatparams = simparams->floatparams;
  map<string, string> &stringparams = simparams->stringparams;

  string KernelName = stringparams["kernel"];

  return new MeshlessType
      (intparams["hydro_forces"], intparams["self_gravity"], floatparams["accel_mult"],
          floatparams["courant_mult"], floatparams["h_fac"], floatparams["h_converge"],
          floatparams["gamma_eos"], stringparams["gas_eos"], KernelName,
          sizeof(MeshlessFVParticle<ndim>), simunits, simparams);
    }


// Select the slope limiter
template<int ndim, template<int> class Kernel, template<int, template<int> class, class> class MeshlessType>
MeshlessFV<ndim>*  _MeshlessFactorySlopes
(Parameters* simparams,
    SimUnits& simunits)
    {
  string limiter = simparams->stringparams["slope_limiter"];

  if (limiter == "null") {
    typedef NullLimiter<ndim> Limiter;
    return MeshlessFactoryFull<ndim, MeshlessType<ndim,Kernel,Limiter> >(simparams,simunits) ;
  }
  else if (limiter == "zeroslope") {
    typedef ZeroSlopeLimiter<ndim> Limiter;
    return MeshlessFactoryFull<ndim, MeshlessType<ndim,Kernel,Limiter> >(simparams,simunits) ;
  }
  else if (limiter == "tvdscalar" || limiter == "tess2011") {
    typedef TVDScalarLimiter<ndim> Limiter;
    return MeshlessFactoryFull<ndim, MeshlessType<ndim,Kernel,Limiter> >(simparams,simunits) ;
  }
  else if (limiter == "scalar" || limiter == "balsara2004") {
    typedef ScalarLimiter<ndim> Limiter;
    return MeshlessFactoryFull<ndim, MeshlessType<ndim,Kernel,Limiter> >(simparams,simunits) ;
  }
  else if (limiter == "springel2009") {
    typedef Springel2009Limiter<ndim> Limiter;
    return MeshlessFactoryFull<ndim, MeshlessType<ndim,Kernel,Limiter> >(simparams,simunits) ;
  }
  else if (limiter == "gizmo") {
    typedef GizmoLimiter<ndim> Limiter;
    return MeshlessFactoryFull<ndim, MeshlessType<ndim,Kernel,Limiter> >(simparams,simunits) ;
  }

  string message = "Unrecognised parameter : slope_limiter = " + limiter;
  ExceptionHandler::getIstance().raise(message);

  return NULL ;
    }

// Select the Meshless time integration type.
template<int ndim, template<int> class Kernel>
MeshlessFV<ndim>* _MeshlessTimeIntegFactory
(Parameters* simparams,
    SimUnits& simunits)
    {
  string sim = simparams->stringparams["sim"];

  if (sim == "meshlessfv" || sim == "mfvmuscl") {
    return _MeshlessFactorySlopes<ndim, Kernel, MfvMuscl>(simparams, simunits) ;
  }
  else if (sim == "mfvrk") {
    return _MeshlessFactorySlopes<ndim, Kernel, MfvRungeKutta>(simparams, simunits) ;
  }

  string message = "Invalid option for the simulation type parameter: " + sim;
  ExceptionHandler::getIstance().raise(message);

  return NULL ;
    }


// Create the full Meshless forces object in a type by type way.
template <int ndim>
MeshlessFV<ndim>* MeshlessFactory
(Parameters* simparams,
    SimUnits& simunits)
    {
  // Local references to parameter variables for brevity
  map<string, int> &intparams = simparams->intparams;
  map<string, string> &stringparams = simparams->stringparams;
  string KernelName = stringparams["kernel"];

  if (intparams["tabulated_kernel"] == 1) {
    return _MeshlessTimeIntegFactory<ndim, TabulatedKernel>(simparams, simunits) ;
  }
  else {
    if (KernelName == "m4") {
      return _MeshlessTimeIntegFactory<ndim, M4Kernel>(simparams, simunits) ;
    }
    else if (KernelName == "quintic") {
      return _MeshlessTimeIntegFactory<ndim, QuinticKernel>(simparams, simunits) ;
    }
  }

  string message = "Unrecognised parameter : kernel = " + simparams->stringparams["kernel"];
  ExceptionHandler::getIstance().raise(message);

  return NULL ;

    }


//=================================================================================================
//  MeshlessFVSimulation::ProcessParameters
/// Process all the options chosen in the parameters file, setting various
/// simulation variables and creating important simulation objects.
/// Meshless specific version
//=================================================================================================
template <int ndim>
void MeshlessFVSimulation<ndim>::ProcessParameters(void)
{
  // Local references to parameter variables for brevity
  map<string, int> &intparams = simparams->intparams;
  map<string, double> &floatparams = simparams->floatparams;
  map<string, string> &stringparams = simparams->stringparams;
  string sim = stringparams["sim"];
  string gas_eos = stringparams["gas_eos"];
  string gas_radiation = stringparams["radiation"];
  string KernelName = stringparams["kernel"];

  debug2("[MeshlessFVSimulation::ProcessParameters]");

  // Common set-up
  Simulation<ndim>::ProcessParameters();


#ifdef MPI_PARALLEL
  if (stringparams["mpi_decomposition"] == "kdtree") {
    mpicontrol = new MpiKDTreeDecomposition<ndim,MeshlessFVParticle>(simbox);
  }
  else {
    string message = "Unrecognised parameter : mpi_decomposition = "
        + simparams->stringparams["mpi_decomposition"];
    ExceptionHandler::getIstance().raise(message);
  }
  mpicontrol->timing = timing;
  rank = mpicontrol->rank;
  Nmpi = mpicontrol->Nmpi;
#endif

  // Create Meshless Finite-Volume object depending on choice of kernel
  //===============================================================================================
  hydro = mfv = MeshlessFactory<ndim>(simparams, simunits) ;

  // Create neighbour searching object based on chosen method in params file
  //-----------------------------------------------------------------------------------------------
  string tree_type = stringparams["neib_search"] ;

  mfvneib = new MeshlessFVTree<ndim,MeshlessFVParticle>
  (tree_type, intparams["Nleafmax"], Nmpi, intparams["pruning_level_min"], intparams["pruning_level_max"],
      floatparams["thetamaxsqd"], hydro->kernp->kernrange, floatparams["macerror"],
      stringparams["gravity_mac"], stringparams["multipole"], &simbox, mfv->kernp, timing, mfv->types);

  neib = mfvneib ;

  // Depending on the dimensionality, calculate expected neighbour number
  //-----------------------------------------------------------------------------------------------
  if (ndim == 1) {
    mfv->Ngather = (int) (2.0*mfv->kernp->kernrange*mfv->h_fac);
  }
  else if (ndim == 2) {
    mfv->Ngather = (int) (pi*pow(mfv->kernp->kernrange*mfv->h_fac,2));
  }
  else if (ndim == 3) {
    mfv->Ngather = (int) (4.0*pi*pow(mfv->kernp->kernrange*mfv->h_fac,3)/3.0);
  }


  // Process all N-body parameters and set-up main N-body objects
  this->ProcessNbodyParameters();


  // Set pointers to external potential field object
  mfv->extpot = extpot;
  nbody->extpot = extpot;


  // Set all other hydro parameter variables
  mfv->Nhydromax       = intparams["Nhydromax"];
  mfv->create_sinks    = intparams["create_sinks"];
  mfv->fixed_sink_mass = intparams["fixed_sink_mass"];
  mfv->msink_fixed     = floatparams["m1"];


  // Set important variables for N-body objects
  //nbody->Nstar          = intparams["Nstar"];
  nbody->Nstarmax       = intparams["Nstarmax"];
  nbody_single_timestep = intparams["nbody_single_timestep"];
  nbodytree.gpehard     = floatparams["gpehard"];
  nbodytree.gpesoft     = floatparams["gpesoft"];
  //nbody->perturbers     = intparams["perturbers"];
  //if (intparams["sub_systems"] == 1) subsystem->perturbers = intparams["perturbers"];

  // Sink particles
  //-----------------------------------------------------------------------------------------------
  sinks = new Sinks<ndim>(mfvneib);
  sink_particles             = intparams["sink_particles"];
  sinks->sink_particles      = intparams["sink_particles"];
  sinks->create_sinks        = intparams["create_sinks"];
  sinks->smooth_accretion    = intparams["smooth_accretion"];
  sinks->alpha_ss            = floatparams["alpha_ss"];
  sinks->smooth_accrete_frac = floatparams["smooth_accrete_frac"];
  sinks->smooth_accrete_dt   = floatparams["smooth_accrete_dt"];
  sinks->sink_radius_mode    = stringparams["sink_radius_mode"];
  sinks->rho_sink            = floatparams["rho_sink"];
  sinks->rho_sink            /= simunits.rho.outscale/simunits.rho.outcgs;

  if (sinks->sink_radius_mode == "fixed") {
    sinks->sink_radius = floatparams["sink_radius"]/simunits.r.outscale;
  }
  else {
    sinks->sink_radius = floatparams["sink_radius"];
  }

  // Sanity-check for various sink particle values
  if (intparams["sink_particles"] == 1 &&
      (stringparams["nbody"] != "lfkdk" && stringparams["nbody"] != "lfdkd")) {
    string message = "Invalid parameter : nbody must use lfkdk or lfdkd when "
        "using accreting sink particles";
    ExceptionHandler::getIstance().raise(message);
  }

  // Supernova feedback
  //-----------------------------------------------------------------------------------------------
  if (stringparams["supernova_feedback"] == "none") {
    snDriver = new NullSupernovaDriver<ndim>(this);
  }
  else if (stringparams["supernova_feedback"] == "single") {
    snDriver = new SedovTestDriver<ndim>(this,simparams, simunits);
  }
  else if (stringparams["supernova_feedback"] == "random") {
    snDriver = new RandomSedovTestDriver<ndim>(this,simparams, simunits, simbox);
  }
  else {
    string message = "Unrecognised parameter : external_potential = "
      + simparams->stringparams["supernova_feedback"];
    ExceptionHandler::getIstance().raise(message);
  }


  // Set pointers to timing object
  nbody->timing   = timing;
  //if (sim == "sph" || sim == "gradhsph" || sim == "sm2012sph" || sim == "godunov_hydro") {
  sinks->timing    = timing;
  mfvneib->SetTimingObject(timing);
  mfv->timing = timing;
  //}*/

  // Create ghost particle object
  //-----------------------------------------------------------------------------------------------
  if (IsAnyBoundarySpecial(simbox)) {
    LocalGhosts = new PeriodicGhostsSpecific<ndim,MeshlessFVParticle >();
  }
  else {
    LocalGhosts = new NullGhosts<ndim>();
  }


#if defined MPI_PARALLEL
  mpicontrol->SetNeibSearch(mfvneib);
  sinks->SetMpiControl(mpicontrol);
  if (stringparams["out_file_form"]=="sf") {
    string message = "The sf format is not supported with MPI! Use the column "
        "or (better) the su format";
    ExceptionHandler::getIstance().raise(message);
  }
  MpiGhosts = new MpiGhostsSpecific<ndim, MeshlessFVParticle>(mpicontrol);
#endif

  time_step_limiter_type = stringparams["time_step_limiter"] ;

  // Flag that we've processed all parameters already
  ParametersProcessed = true;


  return;
}



//=================================================================================================
//  MeshlessFVSimulation::PostInitialConditionsSetup
/// Call routines for calculating all initial hydro and N-body quantities
/// once initial conditions have been set-up.
//=================================================================================================
template <int ndim>
void MeshlessFVSimulation<ndim>::PostInitialConditionsSetup(void)
{
  int i;                               // Particle counter
  int k;                               // Dimension counter

  debug2("[MeshlessFVSimulation::PostInitialConditionsSetup]");

  // Set iorig
  if (rank == 0) {
    MeshlessFVParticle<ndim> *partdata = mfv->GetMeshlessFVParticleArray();
    for (i=0; i<mfv->Nhydro; i++) {
      partdata[i].iorig = i;
      partdata[i].flags.set_flag(active);
      partdata[i].flags.set_flag(update_density) ;
      partdata[i].gpot = big_number;
    }
  }

  // Copy information from the stars to the sinks
  if (simparams->intparams["sink_particles"]==1) {
    sinks->Nsink = nbody->Nstar;
    sinks->AllocateMemory(sinks->Nsink);
    for (int i=0; i<sinks->Nsink; i++) {
      sinks->sink[i].star   = &(nbody->stardata[i]);
      sinks->sink[i].istar  = i;
      sinks->sink[i].radius = hydro->kernp->kernrange*nbody->stardata[i].h;
      //sinks->sink[i].radius = simparams->floatparams["sink_radius"];
    }
  }

  // Perform initial MPI decomposition
  //-----------------------------------------------------------------------------------------------
#ifdef MPI_PARALLEL
  mpicontrol->CreateInitialDomainDecomposition(mfv, nbody, simparams, this->initial_h_provided);
  this->AllocateParticleMemory();
#endif

  // Set time variables here (for now)
  nresync = 0;   // DAVID : Need to adapt this for block timesteps
  n = 0;
  integration_step = 1;
  level_step = 1;

  // Set all relevant particle counters
  mfv->Nghost = 0;
  mfv->Ntot = mfv->Nhydro;

  // Initialise conserved variables
  for (i=0; i<mfv->Nhydro; i++) {
    MeshlessFVParticle<ndim>& part = mfv->GetMeshlessFVParticlePointer(i);
    part.Qcons0[MeshlessFV<ndim>::irho] = part.m;
    for (int k=0; k<ndim; k++) part.Qcons0[k] = part.m*part.v[k];
    FLOAT ekin = (FLOAT) 0.0;
    for (int k=0; k<ndim; k++) ekin += part.v[k]*part.v[k];
    part.Qcons0[MeshlessFV<ndim>::ietot] = part.u*part.m + (FLOAT) 0.5*part.m*ekin;
  }



  // If the smoothing lengths have not been provided beforehand, then
  // calculate the initial values here

  mfvneib->ToggleNeighbourCheck(false);
  if (!this->initial_h_provided) {
    mfv->InitialSmoothingLengthGuess();
    mfvneib->BuildTree(rebuild_tree, 0, ntreebuildstep, ntreestockstep, timestep, mfv);
    mfvneib->UpdateAllProperties(mfv, nbody);

    for (i=0; i<mfv->Nhydro; i++) {
      MeshlessFVParticle<ndim>& part = mfv->GetMeshlessFVParticlePointer(i);
      part.flags.set_flag(update_density) ;
    }
  }
  else {
    mfvneib->BuildTree(rebuild_tree, 0, ntreebuildstep, ntreestockstep, timestep, mfv);
  }

#ifdef MPI_PARALLEL
  mpicontrol->UpdateAllBoundingBoxes(mfv->Nhydro, mfv, mfv->kernp);
#endif

  // Search ghost particles
  mfvneib->SearchBoundaryGhostParticles((FLOAT) 0.0, simbox, mfv);
  mfvneib->BuildGhostTree(true, 0, ntreebuildstep, ntreestockstep, timestep, mfv);
#ifdef MPI_PARALLEL
  mpicontrol->UpdateAllBoundingBoxes(mfv->Nhydro+mfv->NPeriodicGhost, mfv, mfv->kernp);
  for (int i=0; i<mfv->Nhydro+mfv->NPeriodicGhost; i++) {
    MeshlessFVParticle<ndim>& parti =  mfv->GetMeshlessFVParticlePointer(i);
    parti.hrangesqd = mfv->kernp->kernrangesqd*parti.h*parti.h;
  }
  MpiGhosts->SearchGhostParticles((FLOAT) 0.0, simbox, mfv);
  mfvneib->BuildMpiGhostTree(true, 0, ntreebuildstep, ntreestockstep, timestep, mfv);
#endif

  // Zero accelerations
  for (i=0; i<mfv->Nhydro; i++) {
    MeshlessFVParticle<ndim>& part = mfv->GetMeshlessFVParticlePointer(i);
    part.flags.set_flag(active);
    part.flags.set_flag(update_density) ;
    part.gpot = big_number;
  }

  // Update neighbour tree
  rebuild_tree = true;
  mfvneib->BuildTree(rebuild_tree, 0, ntreebuildstep, ntreestockstep, timestep, mfv);
#ifdef MPI_PARALLEL
  mfvneib->InitialiseCellWorkCounters();
#endif


  // Update neighbour tree
  rebuild_tree = true;
  mfvneib->BuildTree(rebuild_tree, 0, ntreebuildstep, ntreestockstep, timestep, mfv);

  // Calculate all hydro properties
  mfvneib->UpdateAllProperties(mfv, nbody);

#ifdef MPI_PARALLEL
  mpicontrol->UpdateAllBoundingBoxes(mfv->Nhydro, mfv, mfv->kernp);
#endif

  // Search ghost particles
  mfvneib->SearchBoundaryGhostParticles((FLOAT) 0.0, simbox, mfv);
  mfvneib->BuildGhostTree(true, 0, ntreebuildstep, ntreestockstep, timestep, mfv);
#ifdef MPI_PARALLEL
  mpicontrol->UpdateAllBoundingBoxes(mfv->Nhydro + mfv->NPeriodicGhost, mfv, mfv->kernp);
  MpiGhosts->SearchGhostParticles((FLOAT) 0.0, simbox, mfv);
  mfvneib->BuildMpiGhostTree(true, 0, ntreebuildstep, ntreestockstep, timestep, mfv);
#endif


  // Update neighbour tree
  rebuild_tree = true;
  mfvneib->BuildTree(rebuild_tree, 0, ntreebuildstep, ntreestockstep, timestep, mfv);
#ifdef MPI_PARALLEL
  mfvneib->InitialiseCellWorkCounters();
#endif
  mfvneib->SearchBoundaryGhostParticles((FLOAT) 0.0, simbox, mfv);
  mfvneib->BuildGhostTree(true, 0, ntreebuildstep, ntreestockstep, timestep, mfv);
  // Communicate pruned trees for MPI
#ifdef MPI_PARALLEL
  mfvneib->BuildPrunedTree(rank, simbox, mpicontrol->mpinode, mfv);
#endif
  mfvneib->ToggleNeighbourCheck(true);

  // Compute mean mass (used for smooth sink accretion)
  if (!restart) {
    MeshlessFVParticle<ndim> *partdata = mfv->GetMeshlessFVParticleArray();
    mfv->mmean = (FLOAT) 0.0;
    for (i=0; i<mfv->Nhydro; i++) mfv->mmean += partdata[i].m;
    mfv->mmean /= (FLOAT) mfv->Nhydro;
  }

  // Compute all initial N-body terms
  //-----------------------------------------------------------------------------------------------
  for (i=0; i<nbody->Nstar; i++) {
    for (k=0; k<ndim; k++) nbody->stardata[i].a[k]     = (FLOAT) 0.0;
    for (k=0; k<ndim; k++) nbody->stardata[i].adot[k]  = (FLOAT) 0.0;
    for (k=0; k<ndim; k++) nbody->stardata[i].a2dot[k] = (FLOAT) 0.0;
    for (k=0; k<ndim; k++) nbody->stardata[i].a3dot[k] = (FLOAT) 0.0;
    nbody->stardata[i].gpot   = (FLOAT) 0.0;
    nbody->stardata[i].gpe    = (FLOAT) 0.0;
    nbody->stardata[i].tlast  = t;
    nbody->stardata[i].active = true;
    nbody->stardata[i].level  = 0;
    nbody->stardata[i].nstep  = 0;
    nbody->stardata[i].nlast  = 0;
    nbody->nbodydata[i]       = &(nbody->stardata[i]);
  }
  nbody->Nnbody = nbody->Nstar;

  // Read-in N-body table here
  nbody->LoadStellarPropertiesTable(&simunits);
  nbody->UpdateStellarProperties();


  // Compute all initial hydro terms
  // We will need to iterate if we are going to use a relative opening criterion
  //-----------------------------------------------------------------------------------------------
  MAC_Type mac_type = mfvneib->GetOpeningCriterion() ;
  int n_iter = 1 + (mfv->self_gravity == 1 && mac_type != geometric) ;
  for (int iter=0; iter < n_iter; iter++) {

    if (iter==0 && mac_type != geometric)
      mfvneib->SetOpeningCriterion(geometric);
    else
      mfvneib->SetOpeningCriterion(mac_type) ;

    for (i=0; i<mfv->Ntot; i++) {
      MeshlessFVParticle<ndim>& part = mfv->GetMeshlessFVParticlePointer(i);
      for (k=0; k<ndim; k++) {
        part.a[k] = (FLOAT) 0.0;
        part.rdmdt[k] = 0.0;
        part.rdmdt0[k] = 0.0;
      }
      for (k=0; k<ndim+2; k++) part.dQ[k] = (FLOAT) 0.0;
      part.level  = 0;
      part.nstep  = 0;
      part.nlast  = 0;
      part.tlast  = t;
      part.flags.unset_flag(active);
    }
    for (i=0; i<mfv->Nhydro; i++) mfv->GetMeshlessFVParticlePointer(i).flags.set_flag(active);

    // Copy all other data from real hydro particles to ghosts
    LocalGhosts->CopyHydroDataToGhosts(simbox,mfv);

    mfvneib->BuildTree(true, 0, ntreebuildstep, ntreestockstep, timestep, mfv);
#ifdef MPI_PARALLEL
    mfvneib->InitialiseCellWorkCounters();
#endif
    mfvneib->SearchBoundaryGhostParticles((FLOAT) 0.0, simbox, mfv);
    mfvneib->BuildGhostTree(true, 0, ntreebuildstep, ntreestockstep, timestep, mfv);
#ifdef MPI_PARALLEL
    mpicontrol->UpdateAllBoundingBoxes(mfv->Nhydro + mfv->NPeriodicGhost, mfv, mfv->kernp);
    MpiGhosts->SearchGhostParticles((FLOAT) 0.0, simbox, mfv);
    mfvneib->BuildMpiGhostTree(true, 0, ntreebuildstep, ntreestockstep, timestep, mfv);
#endif

    // ..
    for (i=0; i<mfv->Nhydro; i++) {
      MeshlessFVParticle<ndim>& part = mfv->GetMeshlessFVParticlePointer(i);
      for (k=0; k<ndim; k++) part.r0[k] = part.r[k];
      for (k=0; k<ndim; k++) part.v0[k] = part.v[k];
      for (k=0; k<ndim; k++) part.a0[k] = part.a[k];
      part.flags.set_flag(active);
    }

<<<<<<< HEAD
  mfvneib->UpdateAllProperties(mfv, nbody);
=======
    mfvneib->UpdateAllProperties(mfv, nbody, simbox);
>>>>>>> 34b33632


    LocalGhosts->CopyHydroDataToGhosts(simbox,mfv);
#ifdef MPI_PARALLEL
    MpiGhosts->CopyHydroDataToGhosts(simbox,mfv);
#endif


#ifdef MPI_PARALLEL
    //mfvneib->UpdateHydroExportList(rank, mfv->Nhydro, mfv->Ntot, partdata, mfv, nbody, simbox);

    //mpicontrol->ExportParticlesBeforeForceLoop(mfv);
    // Update pointer in case there has been a reallocation
    //partdata = mfv->GetMeshlessFVParticleArray();
#endif


    mfvneib->UpdateGradientMatrices(mfv, nbody, simbox);
    LocalGhosts->CopyHydroDataToGhosts(simbox,mfv);
#ifdef MPI_PARALLEL
    MpiGhosts->CopyHydroDataToGhosts(simbox,mfv);
#endif

    if (mfv->self_gravity == 1 || nbody->Nnbody > 0) {

      mfv->ZeroAccelerations();

#ifdef MPI_PARALLEL
      if (mfv->self_gravity ==1 ) {
        MeshlessFVParticle<ndim> *partdata = mfv->GetMeshlessFVParticleArray();
        for (int i=0; i< mfv->Nhydro; i++) {
          for (int k=0; k<ndim; k++) partdata[i].a[k] = 0.0;
          partdata[i].gpot=0.0;
        }
        mfvneib->UpdateGravityExportList(rank, mfv, nbody, simbox, ewald);
        mpicontrol->ExportParticlesBeforeForceLoop(mfv);
      }
#endif
      mfvneib->UpdateAllGravForces(mfv, nbody, simbox, ewald);
#ifdef MPI_PARALLEL
      if (mfv->self_gravity ==1 ) {
        mpicontrol->GetExportedParticlesAccelerations(mfv);
      }
#endif
    }
  } // End of force iteration.

  // Compute initial N-body forces
  //-----------------------------------------------------------------------------------------------
  if (mfv->self_gravity == 1 && mfv->Nhydro > 0) {
    mfvneib->UpdateAllStarGasForces(mfv, nbody, simbox, ewald);  //, simbox, ewald);

    // We need to sum up the contributions from the different domains
#if defined MPI_PARALLEL
    mpicontrol->ComputeTotalStarGasForces(nbody);
#endif
  }

  if (nbody->nbody_softening == 1) {
    nbody->CalculateDirectSmoothedGravForces(nbody->Nnbody, nbody->nbodydata, simbox, ewald);
  }
  else {
    nbody->CalculateDirectGravForces(nbody->Nnbody, nbody->nbodydata, simbox, ewald);
  }
  nbody->CalculateAllStartupQuantities(nbody->Nnbody, nbody->nbodydata, simbox, ewald);


  for (i=0; i<nbody->Nnbody; i++) {
    if (nbody->nbodydata[i]->active) {
      nbody->extpot->AddExternalPotential(nbody->nbodydata[i]->r, nbody->nbodydata[i]->v,
          nbody->nbodydata[i]->a, nbody->nbodydata[i]->adot,
          nbody->nbodydata[i]->gpot);
    }
  }


  // Call EndTimestep to set all 'beginning-of-step' variables
  mfv->EndTimestep(n, mfv->Nhydro, t, timestep, mfv->GetMeshlessFVParticleArray());
  nbody->EndTimestep(n, nbody->Nstar, t, timestep, nbody->nbodydata);

  this->CalculateDiagnostics();
  this->diag0 = this->diag;
  this->setup = true;

  rebuild_tree=false;

  return;
}



//=================================================================================================
//  MeshlessFVSimulation::ComputeGlobalTimestep
/// Computes global timestep for MFV simulation.  Calculates the minimum
/// timestep for all hydro and N-body particles in the simulation.
//=================================================================================================
template <int ndim>
void MeshlessFVSimulation<ndim>::ComputeGlobalTimestep(void)
{
  int i;                               // Particle counter
  DOUBLE dt_min = big_number_dp;       // Local copy of minimum timestep
  DOUBLE dt;


  debug2("[MeshlessFVSimulation::ComputeGlobalTimestep]");
  CodeTiming::BlockTimer timer = timing->StartNewTimer("GLOBAL_TIMESTEPS");


  // Only update timestep when all particles are synced at end of last step.
  //-----------------------------------------------------------------------------------------------
  if (n == nresync) {

    n            = 0;
    level_max    = 0;
    level_step   = level_max + integration_step - 1;
    nresync      = integration_step;
    dt_min_hydro = big_number_dp;
    dt_min_nbody = big_number_dp;


    // Find minimum timestep from all hydro particles
    //---------------------------------------------------------------------------------------------
#pragma omp parallel default(none) private(i,dt) shared(dt_min)
    {
      dt       = big_number_dp;           // Aux. minimum timestep
      DOUBLE dt_nbody = big_number_dp;           // Aux. minimum N-body timestep
      DOUBLE dt_hydro = big_number_dp;           // Aux. minimum hydro timestep

#pragma omp for
      for (i=0; i<mfv->Nhydro; i++) {
        MeshlessFVParticle<ndim>& part = mfv->GetMeshlessFVParticlePointer(i);
        part.level     = 0;
        part.levelneib = 0;
        part.nstep     = pow(2,level_step - part.level);
        part.nlast     = n;
        part.tlast     = t;
        part.dt        = mfv->Timestep(part);
        dt             = min(dt, part.dt);
        dt_hydro       = min(dt_hydro, part.dt);
      }

      // Now compute minimum timestep due to stars/systems
#pragma omp for
      for (i=0; i<nbody->Nnbody; i++) {
        nbody->nbodydata[i]->level = 0;
        nbody->nbodydata[i]->nstep = pow(2, level_step - nbody->nbodydata[i]->level);
        nbody->nbodydata[i]->nlast = n;
        nbody->nbodydata[i]->tlast = t;
        nbody->nbodydata[i]->dt    = nbody->Timestep(nbody->nbodydata[i]);
        dt       = min(dt,nbody->nbodydata[i]->dt);
        dt_nbody = min(dt_nbody, nbody->nbodydata[i]->dt);
      }

#pragma omp critical
      {
        if (dt < dt_min) dt_min = dt;
        if (dt_hydro < dt_min_hydro) dt_min_hydro = dt_hydro;
        if (dt_nbody < dt_min_nbody) dt_min_nbody = dt_nbody;
      }

    }
    //---------------------------------------------------------------------------------------------

#ifdef MPI_PARALLEL
    dt = dt_min;
    MPI_Allreduce(&dt, &dt_min, 1, MPI_DOUBLE, MPI_MIN, MPI_COMM_WORLD);
#endif
    timestep = dt_min;

    // Set minimum timestep for all hydro and N-body particles
    for (i=0; i<mfv->Nhydro; i++) mfv->GetMeshlessFVParticlePointer(i).dt = timestep;
    for (i=0; i<nbody->Nnbody; i++) nbody->nbodydata[i]->dt = timestep;

  }
  //-----------------------------------------------------------------------------------------------

  return;
}



//=================================================================================================
//  MeshlessFVSimulation::ComputeBlockTimesteps
/// Compute timesteps for all particles using hierarchical block timesteps.
//=================================================================================================
template <int ndim>
void MeshlessFVSimulation<ndim>::ComputeBlockTimesteps(void)
{
  int istep;                                 // Aux. variable for changing steps
  int last_level;                            // Previous timestep level
  int level;                                 // Particle timestep level
  int level_max_aux;                         // Aux. maximum level variable
  int level_max_nbody = 0;                   // level_max for star particles only
  int level_max_old = level_max;             // Old level_max
  int level_max_hydro = 0;                   // level_max for hydro particles only
  int level_min_hydro = 9999999;             // level_min for hydro particles
  int level_nbody;                           // local thread var. for N-body level
  int level_hydro;                           // local thread var. for hydro level
  int nfactor;                               // Increase/decrease factor of n
  //int nstep;                                 // Particle integer step-size
  DOUBLE dt;                                 // Aux. timestep variable
  DOUBLE dt_min = big_number_dp;             // Minimum timestep
  //DOUBLE dt_min_aux;                         // Aux. minimum timestep variable
  //DOUBLE dt_nbody;                           // Aux. minimum N-body timestep
  //DOUBLE dt_hydro;                           // Aux. minimum hydro timestep

  debug2("[MeshlessFVSimulation::ComputeBlockTimesteps]");
  CodeTiming::BlockTimer timer = timing->StartNewTimer("BLOCK_TIMESTEPS");


  dt_min_nbody = big_number_dp;
  dt_min_hydro = big_number_dp;


  // Synchronise all timesteps and reconstruct block timestep structure.
  //===============================================================================================
  if (n == nresync) {

    n = 0;
    timestep = big_number_dp;

#pragma omp parallel default(none) shared(dt_min) private(dt, level) //private(dt,dt_min_aux,dt_nbody,dt_hydro,i)
    {
      // Initialise all timestep and min/max variables
      DOUBLE dt_min_aux = big_number_dp;
      DOUBLE dt_hydro   = big_number_dp;
      DOUBLE dt_nbody   = big_number_dp;

      // Find minimum timestep from all hydro particles
#pragma omp for
      for (int i=0; i<mfv->Nhydro; i++) {
        MeshlessFVParticle<ndim>& part = mfv->GetMeshlessFVParticlePointer(i);
        if (part.flags.is_dead()) continue;
        dt         = mfv->Timestep(part);
        dt_min_aux = min(dt_min_aux, dt);
        dt_hydro   = min(dt_hydro, dt);
        part.dt    = dt;
      }

      // Now compute minimum timestep due to stars/systems
#pragma omp for
      for (int i=0; i<nbody->Nnbody; i++) {
        dt         = nbody->Timestep(nbody->nbodydata[i]);
        dt_min_aux = min(dt_min_aux, dt);
        dt_nbody   = min(dt_nbody, dt);
        nbody->nbodydata[i]->dt = dt;
      }

#pragma omp critical
      {
        timestep     = min(timestep, dt_min_aux);
        dt_min_hydro = min(dt_min_hydro, dt_hydro);
        dt_min_nbody = min(dt_min_nbody, dt_nbody);
      }
#pragma omp barrier
    }


    // For MPI, determine the global minimum timestep over all processors
#ifdef MPI_PARALLEL
    dt = timestep;
    MPI_Allreduce(&dt, &timestep, 1, MPI_DOUBLE, MPI_MIN, MPI_COMM_WORLD);
    dt = dt_min_hydro;
    MPI_Allreduce(&dt, &dt_min_hydro, 1, MPI_DOUBLE, MPI_MIN, MPI_COMM_WORLD);
    dt = dt_min_nbody;
    MPI_Allreduce(&dt, &dt_min_nbody, 1, MPI_DOUBLE, MPI_MIN, MPI_COMM_WORLD);
#endif


    // Calculate new block timestep levels
    level_max  = Nlevels - 1;
    level_step = level_max + integration_step - 1;
    dt_max     = timestep*powf(2.0, level_max);

    // Calculate the maximum level occupied by all hydro particles
    level_max_hydro = min(ComputeTimestepLevel(dt_min_hydro, dt_max), level_max);
    level_max_nbody = min(ComputeTimestepLevel(dt_min_nbody, dt_max), level_max);

    // Populate timestep levels with N-body particles.
    // Ensures that N-body particles occupy levels lower than all hydro particles
    for (int i=0; i<nbody->Nnbody; i++) {
      dt = nbody->nbodydata[i]->dt;
      level = min(ComputeTimestepLevel(dt, dt_max), level_max);
      nbody->nbodydata[i]->level = max(level, level_max_hydro);
      nbody->nbodydata[i]->nlast = n;
      nbody->nbodydata[i]->nstep = pow(2, level_step - nbody->nbodydata[i]->level);
      nbody->nbodydata[i]->tlast = t;
    }

    // If particles are sink neighbours, set to same timesteps as sinks
    for (int i=0; i<mfv->Nhydro; i++) {
      MeshlessFVParticle<ndim>& part = mfv->GetMeshlessFVParticlePointer(i);
      if (part.sinkid != -1) {
        if (sinks->sink[part.sinkid].star->level - part.level > level_diff_max) {
          part.level      = sinks->sink[part.sinkid].star->level - level_diff_max;
          part.levelneib  = sinks->sink[part.sinkid].star->level;
          level_max_hydro = max(level_max_hydro, part.level);
        }
      }
    }

    // If enforcing a single hydro timestep, set it here.
    // Otherwise, populate the timestep levels with hydro particles.
    if (sph_single_timestep == 1) {
      for (int i=0; i<mfv->Nhydro; i++) {
        MeshlessFVParticle<ndim>& part = mfv->GetMeshlessFVParticlePointer(i);
        if (part.flags.is_dead()) continue;
        part.flags.set_flag(active);
        part.level     = level_max_hydro;
        part.levelneib = level_max_hydro;
        part.nlast     = n;
        part.tlast     = t;
        part.nstep     = pow(2, level_step - part.level);
      }
      level_min_hydro = level_max_hydro;
    }
    else {
      for (int i=0; i<mfv->Nhydro; i++) {
        MeshlessFVParticle<ndim>& part = mfv->GetMeshlessFVParticlePointer(i);
        if (part.flags.is_dead()) continue;
        dt              = part.dt;
        level           = min((int) (invlogetwo*log(dt_max/dt)) + 1, level_max);
        level           = max(level, 0);
        part.flags.set_flag(active);
        part.level      = level;
        part.levelneib  = level;
        part.nlast      = n;
        part.tlast      = t;
        part.nstep      = pow(2, level_step - part.level);
        level_min_hydro = min(level_min_hydro, part.level);
      }
    }

    nresync = pow(2,level_step);
    assert(nresync > 0);
    timestep = dt_max / (DOUBLE) nresync;

  }
  // If not resynchronising, check if any hydro/N-body particles need to move
  // up or down timestep levels.
  //===============================================================================================
  else {

    level_max_old   = level_max;
    level_max       = 0;
    level_max_nbody = 0;
    level_max_hydro = 0;


#pragma omp parallel default(shared) private(dt, level) \
    shared(dt_min, istep, level_max_hydro, level_max_nbody, level_max_old, nfactor)
    {
      int last_level;
      int nstep;
      int level_max_aux = 0;
      int level_nbody   = 0;
      int level_hydro   = 0;
      DOUBLE dt;
      DOUBLE dt_hydro   = big_number_dp;
      DOUBLE dt_nbody   = big_number_dp;


      // Find all hydro particles at the beginning of a new timestep
      //-------------------------------------------------------------------------------------------
#pragma omp for
      for (int i=0; i<mfv->Nhydro; i++) {
        MeshlessFVParticle<ndim>& part = mfv->GetMeshlessFVParticlePointer(i);
        if (part.flags.is_dead()) continue;
        part.flags.unset_flag(active);

        if (part.nlast == n) {
          nstep      = part.nstep;
          last_level = part.level;

          // Compute new timestep value and level number
          dt    = mfv->Timestep(part);
          level = max(ComputeTimestepLevel(dt, dt_max), part.levelneib - level_diff_max);

          // Move up one level (if levels are correctly synchronised) or
          // down several levels if required
          if (level < last_level && last_level > 1 && n%(2*nstep) == 0) {
            part.level = last_level - 1;
          }
          else if (level > last_level) {
            part.level = level;
          }
          else {
            part.level = last_level;
          }

          part.flags.set_flag(active);
          part.levelneib = level;
          part.dt        = dt;
          part.nlast     = n;
          part.tlast     = t;
          part.nstep     = pow(2, level_step - part.level);
        }

        // Find maximum level of all hydro particles
        level_hydro   = max(level_hydro, part.level);
        level_max_aux = max(level_max_aux, part.level);

        dt_hydro = min(dt_hydro, part.dt);
      }
      //-------------------------------------------------------------------------------------------


#pragma omp critical
      {
        dt_min          = min(dt_min, dt_hydro);
        dt_min_hydro    = min(dt_min_hydro, dt_hydro);
        level_max       = max(level_max, level_max_aux);
        level_max_hydro = max(level_max_hydro, level_hydro);
      }
#pragma omp barrier

#if defined MPI_PARALLEL
#pragma omp master
      {
        level = level_max_hydro;
        MPI_Allreduce(&level, &level_max_hydro, 1, MPI_INT, MPI_MAX, MPI_COMM_WORLD);
      }
#pragma omp barrier
#endif

      // Now find all N-body particles at the beginning of a new timestep
      //-------------------------------------------------------------------------------------------
#pragma omp for
      for (int i=0; i<nbody->Nnbody; i++) {

        // Skip particles that are not at end of step
        if (nbody->nbodydata[i]->nlast == n) {
          nstep = nbody->nbodydata[i]->nstep;
          last_level = nbody->nbodydata[i]->level;

          // Compute new timestep value and level number
          dt    = nbody->Timestep(nbody->nbodydata[i]);
          level = max(ComputeTimestepLevel(dt, dt_max), level_max_hydro);

          // Move up one level (if levels are correctly synchronised) or
          // down several levels if required
          if (level < last_level && level > level_max_hydro && last_level > 1 && n%(2*nstep) == 0) {
            nbody->nbodydata[i]->level = last_level - 1;
          }
          else if (level > last_level) {
            nbody->nbodydata[i]->level = level;
          }
          else {
            nbody->nbodydata[i]->level = last_level;
          }

          nbody->nbodydata[i]->dt    = dt;
          nbody->nbodydata[i]->nlast = n;
          nbody->nbodydata[i]->nstep = pow(2, level_step - nbody->nbodydata[i]->level);
          nbody->nbodydata[i]->tlast = t;
        }

        // Find maximum level of all N-body particles
        level_nbody   = max(level_nbody, nbody->nbodydata[i]->level);
        level_max_aux = max(level_max_aux, nbody->nbodydata[i]->level);
        dt_nbody      = min(dt_nbody, nbody->nbodydata[i]->dt);
      }
      //-------------------------------------------------------------------------------------------

#pragma omp critical
      {
        dt_min          = min(dt_min, dt_nbody);
        dt_min_nbody    = min(dt_min_nbody, dt_nbody);
        level_max       = max(level_max, level_max_aux);
        level_max_nbody = max(level_max_nbody, level_nbody);
      }
#pragma omp barrier


      // Correct timestep levels for any particles that have entered a sink
      //-------------------------------------------------------------------------------------------
      /*#pragma omp for
      for (i=0; i<mfv->Nhydro; i++) {
        SphParticle<ndim>& part = mfv->GetSphParticlePointer(i);
        if (part.flags.is_dead() || part.nlast != n) continue;
        if (part.sinkid != -1) {
          if (sinks.sink[part.sinkid].star->level - part.level > level_diff_max) {
            part.level = sinks.sink[part.sinkid].star->level - level_diff_max;
          }
        }
      }*/

    }

    // For MPI, find the global maximum timestep levels for each processor
#ifdef MPI_PARALLEL
    level = level_max;
    MPI_Allreduce(&level, &level_max, 1, MPI_INT, MPI_MAX, MPI_COMM_WORLD);
    level = level_max_nbody;
    MPI_Allreduce(&level, &level_max_nbody, 1, MPI_INT, MPI_MAX, MPI_COMM_WORLD);
    assert(level_max_hydro >= 0);
#endif

    assert(!(isnan(dt_min)) && !(isinf(dt_min)));
    assert(!(isnan(dt_max)) && !(isinf(dt_max)));

    // Set fixed hydro timestep level here in case maximum has changed
    if (sph_single_timestep == 1) {
      for (int i=0; i<mfv->Nhydro; i++) {
        MeshlessFVParticle<ndim>& part = mfv->GetMeshlessFVParticlePointer(i);
        if (part.flags.is_dead()) continue;
        if (part.nlast == n) part.level = level_max_hydro;
      }
    }


    istep = pow(2, level_step - level_max_old + 1);

    // Adjust integer time if levels are added or removed
    //---------------------------------------------------------------------------------------------
    if (level_max > level_max_old) {
      nfactor = pow(2, level_max - level_max_old);
      n *= nfactor;
      for (int i=0; i<mfv->Nhydro; i++) {
        MeshlessFVParticle<ndim>& part = mfv->GetMeshlessFVParticlePointer(i);
        if (part.flags.is_dead()) continue;
        part.nstep *= nfactor;
        part.nlast *= nfactor;
      }
      for (int i=0; i<nbody->Nnbody; i++) nbody->nbodydata[i]->nstep *= nfactor;
      for (int i=0; i<nbody->Nnbody; i++) nbody->nbodydata[i]->nlast *= nfactor;
    }
    else if (level_max <= level_max_old - 1 && level_max_old > 1 && n%istep == 0) {
      level_max = level_max_old - 1;

      nfactor = pow(2, level_max_old - level_max);
      assert(n%nfactor == 0);
      n /= nfactor;
      for (int i=0; i<mfv->Nhydro; i++) {
        MeshlessFVParticle<ndim>& part = mfv->GetMeshlessFVParticlePointer(i);
        if (part.flags.is_dead()) continue;
        part.nlast /= nfactor;
        part.nstep /= nfactor;
      }
      for (int i=0; i<nbody->Nnbody; i++) nbody->nbodydata[i]->nlast /= nfactor;
      for (int i=0; i<nbody->Nnbody; i++) nbody->nbodydata[i]->nstep /= nfactor;
    }
    else {
      level_max = level_max_old;
    }
    //---------------------------------------------------------------------------------------------


    level_step = level_max + integration_step - 1;
    nresync    = pow(2,level_step);
    timestep   = dt_max / (DOUBLE) nresync;

    // Update values of nstep for both hydro and star particles
    for (int i=0; i<mfv->Nhydro; i++) {
      MeshlessFVParticle<ndim>& part = mfv->GetMeshlessFVParticlePointer(i);
      if (part.flags.is_dead()) continue;
      if (part.nlast == n) part.nstep = pow(2,level_step - part.level);
    }
    for (int i=0; i<nbody->Nnbody; i++) {
      if (nbody->nbodydata[i]->nlast == n) {
        nbody->nbodydata[i]->nstep = pow(2, level_step - nbody->nbodydata[i]->level);
      }
    }

    assert(level_max >= level_max_old - 1);

  }
  //===============================================================================================


  // Various asserts for debugging
  assert(timestep >= 0.0);
  assert(level_step == level_max + integration_step - 1);
  assert(level_max_hydro <= level_max);
  assert(level_max_nbody <= level_max);
  assert(n <= nresync);
  for (int i=0; i<mfv->Nhydro; i++) {
    MeshlessFVParticle<ndim>& part = mfv->GetMeshlessFVParticlePointer(i);
    if (part.flags.is_dead()) continue;
    assert(part.level <= level_max);
    assert(part.nlast <= n);
    assert(part.tlast <= t);
    assert(part.nstep == pow(2,level_step - part.level));
    assert(pow(2,level_step - part.level) >= n - part.nlast);
    assert(part.nlast != n || n%part.nstep == 0);
  }
  for (int i=0; i<nbody->Nnbody; i++) {
    assert(nbody->nbodydata[i]->level <= level_max);
    assert(nbody->nbodydata[i]->nlast <= n);
    assert(nbody->nbodydata[i]->nstep == pow(2,level_step - nbody->nbodydata[i]->level));
    assert(pow(2,level_step - nbody->nbodydata[i]->level) >= n - nbody->nbodydata[i]->nlast);
    assert(nbody->nbodydata[i]->nlast != n || n%nbody->nbodydata[i]->nstep == 0);
    assert(nbody->nbodydata[i]->level >= level_max_hydro);
    assert(nbody->nbodydata[i]->tlast <= t);
  }
  if (timestep <= 0.0) {
    cout << "Timestep fallen to zero : " << timestep << endl;
    ExceptionHandler::getIstance().raise("Timestep fallen to zero");
  }

  return;


  // Some validations
  //-----------------------------------------------------------------------------------------------
  /*int *ninlevel;
  int Nactive=0;
  ninlevel = new int[level_max+1];
  MeshlessFVParticle<ndim>& part = mfv->GetMeshlessFVParticlePointer(imin);
  cout << "-----------------------------------------------------" << endl;
  cout << "Checking timesteps : " << level_max << "   " << level_max_hydro << "    "
       << level_max_nbody << "    " << level_step << "   " << level_max_old << endl;
  cout << "n : " << n << endl;
  cout << "dt_min_hydro : " << dt_min_hydro << "    dt_min_nbody : " << dt_min_nbody
       << "    timestep : " << timestep << endl;
  cout << "imin : " << imin << "    " << part.dt << "     " << part.h << "    " << "    "
       << part.sound << "     " << part.div_v << "     "
       << part.h/(part.sound + part.h*fabs(part.div_v)) << endl;
  for (int l=0; l<=level_max; l++) ninlevel[l] = 0;
  for (i=0; i<mfv->Nhydro; i++) {
    MeshlessFVParticle<ndim>& part = mfv->GetMeshlessFVParticlePointer(i);
    if (part.flags.check_flag(active)) Nactive++;
    ninlevel[part.level]++;
  }
  cout << "No. of active Hydro particles : " << Nactive << endl;
  cout << "Hydro level occupancy" << endl;
  for (int l=0; l<=level_max; l++) cout << "level : " << l << "     N : " << ninlevel[l] << endl;
  for (int l=0; l<=level_max; l++) ninlevel[l] = 0;
  for (i=0; i<nbody->Nstar; i++) ninlevel[nbody->nbodydata[i]->level]++;
  cout << "N-body level occupancy" << endl;
  for (int l=0; l<=level_max; l++) cout << "level : " << l << "     N : " << ninlevel[l] << endl;

  delete[] ninlevel;

  if (timestep <= 0.0) {
    cout << "Timestep fallen to zero : " << timestep << endl;
    ExceptionHandler::getIstance().raise("Timestep fallen to zero");
  }

  return;*/
}



//=================================================================================================
//  MeshlessFVSimulation::WriteExtraSinkOutput
/// For any simulations loaded into memory via a snapshot file, all particle
/// variables are converted into dimensionless code units here.
//=================================================================================================
template <int ndim>
void MeshlessFVSimulation<ndim>::WriteExtraSinkOutput(void)
{
  return;
}



//=================================================================================================
//  MeshlessFVSimulation::WriteExtraSinkOutput
/// For any simulations loaded into memory via a snapshot file, all particle
/// variables are converted into dimensionless code units here.
//=================================================================================================
template <int ndim>
void MeshlessFVSimulation<ndim>::FinaliseSimulation(void)
{
  /*
  MeshlessFVParticle<ndim> *partdata = mfv->GetMeshlessFVParticleArray();

  for (int i=0; i<mfv->Nhydro; i++) {
    MeshlessFVParticle<ndim> &part = partdata[i];
    if (part.flags.is_dead()) continue;
    // TODO: Check this.
    //   Qcons is now interpretted as the predicted value of Q at the current time, surely this
    //   can be used instead without updating?
    for (int var=0; var<ndim+2; var++) part.Qcons[var] = part.Qcons0[var] + part.dQ[var];
    mfv->ConvertConservedToPrimitive(part.ndens, part.Qcons, part.Wprim);
    mfv->UpdateArrayVariables(part);
  }
   */
  return;
}<|MERGE_RESOLUTION|>--- conflicted
+++ resolved
@@ -580,11 +580,7 @@
       part.flags.set_flag(active);
     }
 
-<<<<<<< HEAD
-  mfvneib->UpdateAllProperties(mfv, nbody);
-=======
     mfvneib->UpdateAllProperties(mfv, nbody, simbox);
->>>>>>> 34b33632
 
 
     LocalGhosts->CopyHydroDataToGhosts(simbox,mfv);
