--- conflicted
+++ resolved
@@ -224,11 +224,8 @@
     for (k=0; k<ndim; k++) celldata[0].bbmax[k] = max(celldata[0].bbmax[k], partdata[i].r[k]);
   }
   for (k=0; k<ndim; k++) {
-<<<<<<< HEAD
     celldata[0].rcell[k] = 0.5*(celldata[0].bbmin[k] + celldata[0].bbmax[k]);
-=======
-    celldata[0].r[k] = (FLOAT) 0.5*(celldata[0].bbmin[k] + celldata[0].bbmax[k]);
->>>>>>> 8244d036
+    //celldata[0].r[k] = (FLOAT) 0.5*(celldata[0].bbmin[k] + celldata[0].bbmax[k]);
     cellSize = max(cellSize, celldata[0].bbmax[k] - celldata[0].rcell[k]);
   }
   rootCellSize = 2.0*cellSize;
@@ -341,66 +338,6 @@
           if (i == ilast) break;
           i = inext[i];
         };
-<<<<<<< HEAD
-
-        // Create child cell properties
-        Nkids = 0;
-        for (k=0; k<Noctchild; k++) {
-          if (Nincell[k] == 0) continue;
-          ckid = cell.childof[k];
-          celldata[ckid].level = ltot + 1;
-          for (k=0; k<ndim; k++) celldata[ckid].bbmin[k] = cell.bbmin[k];
-          for (k=0; k<ndim; k++) celldata[ckid].bbmax[k] = cell.bbmax[k];
-
-          // If a leaf cell, flag it and store children ids (NOT NEEDED HERE??)
-
-
-          // Assign positions of child cells
-          if (k == 0 || k == 2 || k == 4 || k == 6) {
-            celldata[ckid].r[0] = cell.r[0] - cellSize;
-            celldata[ckid].bbmax[0] = cell.r[0];
-          }
-          else {
-            celldata[ckid].r[0] = cell.r[0] + cellSize;
-            celldata[ckid].bbmin[0] = cell.r[0];
-          }
-          if (ndim > 1) {
-            if (k == 0 || k == 1 || k == 4 || k == 5) {
-              celldata[ckid].r[1] = cell.r[1] - cellSize;
-              celldata[ckid].bbmax[1] = cell.r[1];
-            }
-            else {
-              celldata[ckid].r[1] = cell.r[1] + cellSize;
-              celldata[ckid].bbmin[1] = cell.r[1];
-            }
-          }
-          if (ndim == 3) {
-            if (k < 4) {
-              celldata[ckid].r[2] = cell.r[2] - cellSize;
-              celldata[ckid].bbmax[2] = cell.r[2];
-            }
-            else {
-              celldata[ckid].r[2] = cell.r[2] + cellSize;
-              celldata[ckid].r[2] = cell.r[2];
-            }
-          }
-
-          //cout << "Creating new cell " << ckid << "   " << k << " at " << celldata[ckid].r[0]
-          //     << "  with " << Nincell[k] << " particles" << endl;
-          /*if (Nincell[k] > 0 && Nincell[k] <= Nleafmax) {
-            cout << "Found new leaf cell : " << ckid << "     N : " << Nincell[k]
-                 << "      r : " << celldata[ckid].r[0] << "     ifirst : " << celldata[ckid].ifirst << endl;
-          }*/
-          clist[Nkids++] = ckid;
-
-        }
-
-        // Set up linked lists from parent to children cells
-        cell.copen = clist[0];
-        for (k=0; k<Nkids-1; k++) {
-          ckid = clist[k];
-          celldata[ckid].cnext = clist[k+1];
-=======
         //-----------------------------------------------------------------------------------------
 
 
@@ -410,7 +347,6 @@
           cnew = Ncell + cc*Noctchild + k;
           //if (cell.copen == -1 && celldata[cnew].N > 0) cell.copen = cnew;
           celldata[cnew].cnext = cnew + 1;
->>>>>>> 8244d036
         }
         celldata[Ncell + cc*Noctchild + (Noctchild - 1)].cnext = cell.cnext;
 
@@ -1915,42 +1851,26 @@
 
 
 
-<<<<<<< HEAD
-template class OctTree<1,Particle,OctTreeCell>;
-template class OctTree<2,Particle,OctTreeCell>;
-template class OctTree<3,Particle,OctTreeCell>;
-
-template class OctTree<1,SphParticle,OctTreeCell>;
-template class OctTree<2,SphParticle,OctTreeCell>;
-template class OctTree<3,SphParticle,OctTreeCell>;
-
-template class OctTree<1,GradhSphParticle,OctTreeCell>;
-template class OctTree<2,GradhSphParticle,OctTreeCell>;
-template class OctTree<3,GradhSphParticle,OctTreeCell>;
-
-template class OctTree<1,SM2012SphParticle,OctTreeCell>;
-template class OctTree<2,SM2012SphParticle,OctTreeCell>;
-template class OctTree<3,SM2012SphParticle,OctTreeCell>;
-
-template class OctTree<1,MeshlessFVParticle,OctTreeCell>;
-template class OctTree<2,MeshlessFVParticle,OctTreeCell>;
-template class OctTree<3,MeshlessFVParticle,OctTreeCell>;
-
-template class OctTree<3,GradhSphParticle,OsTreeRayCell>;
-=======
+
 template class OctTree<1, Particle, OctTreeCell>;
 template class OctTree<2, Particle, OctTreeCell>;
 template class OctTree<3, Particle, OctTreeCell>;
+
 template class OctTree<1, SphParticle, OctTreeCell>;
 template class OctTree<2, SphParticle, OctTreeCell>;
 template class OctTree<3, SphParticle, OctTreeCell>;
+
 template class OctTree<1, GradhSphParticle, OctTreeCell>;
 template class OctTree<2, GradhSphParticle, OctTreeCell>;
 template class OctTree<3, GradhSphParticle, OctTreeCell>;
+
 template class OctTree<1, SM2012SphParticle, OctTreeCell>;
 template class OctTree<2, SM2012SphParticle, OctTreeCell>;
 template class OctTree<3, SM2012SphParticle, OctTreeCell>;
+
 template class OctTree<1, MeshlessFVParticle, OctTreeCell>;
 template class OctTree<2, MeshlessFVParticle, OctTreeCell>;
 template class OctTree<3, MeshlessFVParticle, OctTreeCell>;
->>>>>>> 8244d036
+
+template class OctTree<3, GradhSphParticle, OsTreeRayCell>;
+template class OctTree<3, MeshlessFVParticle, OsTreeRayCell>;