--- conflicted
+++ resolved
@@ -506,173 +506,19 @@
   for (int j = 0; j < ndim; j++) {
     if ((simbox.boundary_lhs[j] != openBoundary || simbox.boundary_rhs[j] != openBoundary)) {
 
-<<<<<<< HEAD
       // Do the real particles using the tree
       tree->GenerateBoundaryGhostParticles(tghost, grange, j, simbox, hydro) ;
 
       // Include ghosts-of-ghosts by doing ghosts explicitly.
       if (j > 0) for (i=hydro->Nhydro; i<hydro->Ntot; i++)
         hydro->CheckBoundaryGhostParticle(i, j, tghost,simbox);
-=======
-    // Start from root-cell
-    c = 0;
-
-    //---------------------------------------------------------------------------------------------
-    while (c < tree->Ncell) {
-      cellptr = &(tree->celldata[c]);
-
-      // If x-bounding box overlaps edge of x-domain, open cell
-      //-------------------------------------------------------------------------------------------
-      if (cellptr->bbmin[0] + min((FLOAT) 0.0,cellptr->v[0]*tghost) <
-          simbox.boxmin[0] + grange*cellptr->hmax ||
-          cellptr->bbmax[0] + max((FLOAT) 0.0,cellptr->v[0]*tghost) >
-          simbox.boxmax[0] - grange*cellptr->hmax) {
-
-        // If not a leaf-cell, then open cell to first child cell
-        if (cellptr->level != tree->ltot) {
-          c++;
-        }
-        else if (cellptr->N == 0) {
-          c = cellptr->cnext;
-        }
-        // If leaf-cell, check through particles in turn to find ghosts
-        else if (cellptr->level == tree->ltot) {
-          i = cellptr->ifirst;
-          while (i != -1) {
-            hydro->CheckXBoundaryGhostParticle(i,tghost,simbox);
-            if (i == cellptr->ilast) break;
-            i = tree->inext[i];
-          };
-          c = cellptr->cnext;
-        }
-      }
-
-      // If not in range, then open next cell
-      //-------------------------------------------------------------------------------------------
-      else {
-        c = cellptr->cnext;
-      }
->>>>>>> 2fca9687
+
 
       hydro->Ntot = hydro->Nhydro + hydro->Nghost;
     }
   }
   hydro->NPeriodicGhost = hydro->Nghost;
 
-
-<<<<<<< HEAD
-=======
-  // Create ghost particles in y-dimension
-  //===============================================================================================
-  if (ndim >= 2 && (simbox.boundary_lhs[1] == openBoundary &&
-                    simbox.boundary_rhs[1] == openBoundary) == 0) {
-
-    // Start from root-cell
-    c = 0;
-
-    //---------------------------------------------------------------------------------------------
-    while (c < tree->Ncell) {
-      cellptr = &(tree->celldata[c]);
-
-      // If x-bounding box overlaps edge of x-domain, open cell
-      //-------------------------------------------------------------------------------------------
-      if (cellptr->bbmin[1] + min((FLOAT) 0.0,cellptr->v[1]*tghost) <
-          simbox.boxmin[1] + grange*cellptr->hmax ||
-          cellptr->bbmax[1] + max((FLOAT) 0.0,cellptr->v[1]*tghost) >
-          simbox.boxmax[1] - grange*cellptr->hmax) {
-
-        // If not a leaf-cell, then open cell to first child cell
-        if (cellptr->level != tree->ltot) {
-          c++;
-        }
-        else if (cellptr->N == 0) {
-          c = cellptr->cnext;
-        }
-        // If leaf-cell, check through particles in turn to find ghosts
-        else if (cellptr->level == tree->ltot) {
-          i = cellptr->ifirst;
-          while (i != -1) {
-            hydro->CheckYBoundaryGhostParticle(i,tghost,simbox);
-            if (i == cellptr->ilast) break;
-            i = tree->inext[i];
-          };
-          c = cellptr->cnext;
-        }
-      }
-
-      // If not in range, then open next cell
-      //-------------------------------------------------------------------------------------------
-      else {
-        c = cellptr->cnext;
-      }
-
-    }
-    //---------------------------------------------------------------------------------------------
-
-
-    // Check x-ghosts (which are not part of tree) by direct-sum
-    for (i=hydro->Nhydro; i<hydro->Ntot; i++) hydro->CheckYBoundaryGhostParticle(i,tghost,simbox);
-
-    hydro->Ntot = hydro->Nhydro + hydro->Nghost;
-  }
-
-
-  // Create ghost particles in z-dimension
-  //===============================================================================================
-  if (ndim == 3 && (simbox.boundary_lhs[2] == openBoundary &&
-      simbox.boundary_rhs[2] == openBoundary) == 0) {
-
-    // Start from root-cell
-    c = 0;
-
-    //---------------------------------------------------------------------------------------------
-    while (c < tree->Ncell) {
-      cellptr = &(tree->celldata[c]);
-
-      // If x-bounding box overlaps edge of x-domain, open cell
-      //-------------------------------------------------------------------------------------------
-      if (cellptr->bbmin[2] + min((FLOAT) 0.0,cellptr->v[2]*tghost) <
-          simbox.boxmin[2] + grange*cellptr->hmax ||
-          cellptr->bbmax[2] + max((FLOAT) 0.0,cellptr->v[2]*tghost) >
-          simbox.boxmax[2] - grange*cellptr->hmax) {
-
-        // If not a leaf-cell, then open cell to first child cell
-        if (cellptr->level != tree->ltot) {
-          c++;
-        }
-        else if (cellptr->N == 0) {
-          c = cellptr->cnext;
-        }
-        // If leaf-cell, check through particles in turn to find ghosts
-        else if (cellptr->level == tree->ltot) {
-          i = cellptr->ifirst;
-          while (i != -1) {
-            hydro->CheckZBoundaryGhostParticle(i,tghost,simbox);
-            if (i == cellptr->ilast) break;
-            i = tree->inext[i];
-          };
-          c = cellptr->cnext;
-        }
-      }
-
-      // If not in range, then open next cell
-      //-------------------------------------------------------------------------------------------
-      else {
-        c = cellptr->cnext;
-      }
-
-    }
-    //---------------------------------------------------------------------------------------------
-
-
-    // Check x- and y-ghosts (which are not part of tree) by direct-sum
-    for (i=hydro->Nhydro; i<hydro->Ntot; i++) hydro->CheckZBoundaryGhostParticle(i,tghost,simbox);
-
-    hydro->Ntot = hydro->Nhydro + hydro->Nghost;
-  }
-
-  hydro->NPeriodicGhost = hydro->Nghost;
->>>>>>> 2fca9687
   if (hydro->Ntot > Ntotmax) {
     Ntotmax = hydro->Ntot;
     ReallocateMemory();
@@ -1355,115 +1201,10 @@
 {
   const FLOAT grange = 2.0*ghost_range*kernrange;
 
-<<<<<<< HEAD
   // Walk both trees.
   //-----------------------------------------------------------------------------------------------
-  int Nexport = tree->FindBoxGhostParticles(tghost, grange, mpibox, export_list) ;
-  Nexport += ghosttree->FindBoxGhostParticles(tghost, grange, mpibox, export_list) ;
-=======
-
-  // Start from root-cell of local tree and walk all cells
-  //-----------------------------------------------------------------------------------------------
-  while (c < tree->Ncell) {
-    cellptr = &(tree->celldata[c]);
-
-    // Construct maximum cell bounding box depending on particle velocities
-    for (k=0; k<ndim; k++) {
-      scattermin[k] = cellptr->bbmin[k] +
-        min((FLOAT) 0.0, cellptr->v[k]*tghost) - grange*cellptr->hmax;
-      scattermax[k] = cellptr->bbmax[k] +
-        max((FLOAT) 0.0, cellptr->v[k]*tghost) + grange*cellptr->hmax;
-    }
-
-
-    // If maximum cell scatter box overlaps MPI domain, open cell
-    //---------------------------------------------------------------------------------------------
-    if (BoxOverlap(ndim, scattermin, scattermax, mpibox.boxmin, mpibox.boxmax)) {
-
-      // If not a leaf-cell, then open cell to first child cell
-      if (cellptr->level != tree->ltot) {
-        c++;
-      }
-
-      else if (cellptr->N == 0) {
-        c = cellptr->cnext;
-      }
-
-      // If leaf-cell, check through particles in turn to find ghosts and
-      // add to list to be exported
-      else if (cellptr->level == tree->ltot) {
-        i = cellptr->ifirst;
-        while (i != -1) {
-          export_list.push_back(i);
-          Nexport++;
-          if (i == cellptr->ilast) break;
-          i = tree->inext[i];
-        };
-        c = cellptr->cnext;
-      }
-    }
-
-    // If not in range, then open next cell
-    //---------------------------------------------------------------------------------------------
-    else {
-      c = cellptr->cnext;
-    }
-
-  }
-  //-----------------------------------------------------------------------------------------------
-
-
-
-  // Start from root-cell of local ghost tree (if it contains ghosts) and walk all cells
-  //-----------------------------------------------------------------------------------------------
-  if (hydro->NPeriodicGhost > 0) {
-    c = 0;
-    while (c < ghosttree->Ncell) {
-      cellptr = &(ghosttree->celldata[c]);
-
-      // Construct maximum cell bounding box depending on particle velocities
-      for (k=0; k<ndim; k++) {
-        scattermin[k] = cellptr->bbmin[k] +
-          min((FLOAT) 0.0, cellptr->v[k]*tghost) - grange*cellptr->hmax;
-        scattermax[k] = cellptr->bbmax[k] +
-          max((FLOAT) 0.0, cellptr->v[k]*tghost) + grange*cellptr->hmax;
-      }
-
-
-      // If maximum cell scatter box overlaps MPI domain, open cell
-      //-------------------------------------------------------------------------------------------
-      if (BoxOverlap(ndim, scattermin, scattermax, mpibox.boxmin, mpibox.boxmax)) {
-
-        // If not a leaf-cell, then open cell to first child cell
-        if (cellptr->level != ghosttree->ltot) {
-          c++;
-        }
-        else if (cellptr->N == 0) {
-          c = cellptr->cnext;
-        }
-        // If leaf-cell, check through particles in turn to find ghosts and add to export list
-        else if (cellptr->level == ghosttree->ltot) {
-          i = cellptr->ifirst;
-          while (i != -1) {
-            export_list.push_back(i);
-            Nexport++;
-            if (i == cellptr->ilast) break;
-            i = ghosttree->inext[i];
-          };
-          c = cellptr->cnext;
-        }
-      }
-
-      // If not in range, then open next cell
-      //-------------------------------------------------------------------------------------------
-      else {
-        c = cellptr->cnext;
-      }
-    }
-  }
-  //-----------------------------------------------------------------------------------------------
-
->>>>>>> 2fca9687
+  int Nexport = tree->FindBoxGhostParticles(tghost, grange, mpibox, export_list);
+  Nexport += ghosttree->FindBoxGhostParticles(tghost, grange, mpibox, export_list);
 
   return Nexport;
 }
@@ -1955,7 +1696,6 @@
 #endif
 
 
-<<<<<<< HEAD
 
 template class HydroTree<1,GradhSphParticle>;
 template class HydroTree<2,GradhSphParticle>;
@@ -1967,47 +1707,4 @@
 
 template class HydroTree<1,MeshlessFVParticle>;
 template class HydroTree<2,MeshlessFVParticle>;
-template class HydroTree<3,MeshlessFVParticle>;
-=======
-//template class HydroTree<1,SphParticle,KDTreeCell>;
-//template class HydroTree<2,SphParticle,KDTreeCell>;
-//template class HydroTree<3,SphParticle,KDTreeCell>;
-//template class HydroTree<1,SphParticle,OctTreeCell>;
-//template class HydroTree<2,SphParticle,OctTreeCell>;
-//template class HydroTree<3,SphParticle,OctTreeCell>;
-
-template class HydroTree<1,GradhSphParticle,KDTreeCell>;
-template class HydroTree<2,GradhSphParticle,KDTreeCell>;
-template class HydroTree<3,GradhSphParticle,KDTreeCell>;
-template class HydroTree<1,GradhSphParticle,OctTreeCell>;
-template class HydroTree<2,GradhSphParticle,OctTreeCell>;
-template class HydroTree<3,GradhSphParticle,OctTreeCell>;
-
-template class HydroTree<1,SM2012SphParticle,KDTreeCell>;
-template class HydroTree<2,SM2012SphParticle,KDTreeCell>;
-template class HydroTree<3,SM2012SphParticle,KDTreeCell>;
-template class HydroTree<1,SM2012SphParticle,OctTreeCell>;
-template class HydroTree<2,SM2012SphParticle,OctTreeCell>;
-template class HydroTree<3,SM2012SphParticle,OctTreeCell>;
-
-template class HydroTree<1,MeshlessFVParticle,KDTreeCell>;
-template class HydroTree<2,MeshlessFVParticle,KDTreeCell>;
-template class HydroTree<3,MeshlessFVParticle,KDTreeCell>;
-template class HydroTree<1,MeshlessFVParticle,OctTreeCell>;
-template class HydroTree<2,MeshlessFVParticle,OctTreeCell>;
-template class HydroTree<3,MeshlessFVParticle,OctTreeCell>;
-
-template class HydroTree<1,GradhSphParticle,TreeRayCell>;
-template class HydroTree<2,GradhSphParticle,TreeRayCell>;
-template class HydroTree<3,GradhSphParticle,TreeRayCell>;
-
-template class HydroTree<1,GradhSphParticle,BruteForceTreeCell>;
-template class HydroTree<2,GradhSphParticle,BruteForceTreeCell>;
-template class HydroTree<3,GradhSphParticle,BruteForceTreeCell>;
-template class HydroTree<1,SM2012SphParticle,BruteForceTreeCell>;
-template class HydroTree<2,SM2012SphParticle,BruteForceTreeCell>;
-template class HydroTree<3,SM2012SphParticle,BruteForceTreeCell>;
-template class HydroTree<1,MeshlessFVParticle,BruteForceTreeCell>;
-template class HydroTree<2,MeshlessFVParticle,BruteForceTreeCell>;
-template class HydroTree<3,MeshlessFVParticle,BruteForceTreeCell>;
->>>>>>> 2fca9687
+template class HydroTree<3,MeshlessFVParticle>;