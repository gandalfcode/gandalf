--- conflicted
+++ resolved
@@ -919,18 +919,11 @@
     }
 
     // Normalise all cell values
-<<<<<<< HEAD
-    if (cell.N > 0) {
+    if (cell.m > 0) {
       const FLOAT invm = (FLOAT) 1.0/cell.m;
       for (k=0; k<ndim; k++) cell.r[k] *= invm;
-=======
-    if (cell.m > 0) {
-      for (k=0; k<ndim; k++) cell.r[k] /= cell.m;
-      for (k=0; k<ndim; k++) cell.v[k] /= cell.m;
     }
     if (cell.N > 0) {
-      for (k=0; k<ndim; k++) cell.rcell[k] = (FLOAT) 0.5*(cell.bb.min[k] + cell.bb.max[k]);
->>>>>>> 29f62d00
       for (k=0; k<ndim; k++) dr[k] = (FLOAT) 0.5*(cell.bb.max[k] - cell.bb.min[k]);
       const FLOAT drsqd = DotProduct(dr, dr, ndim);
       cell.cdistsqd = max(drsqd, cell.hmax*cell.hmax)*invthetamaxsqd;
@@ -1006,13 +999,9 @@
     cell.m = child1.m + child2.m;
     if (cell.m > 0) {
       for (k=0; k<ndim; k++) cell.r[k] = (child1.m*child1.r[k] + child2.m*child2.r[k])/cell.m;
-<<<<<<< HEAD
-=======
-      for (k=0; k<ndim; k++) cell.v[k] = (child1.m*child1.v[k] + child2.m*child2.v[k])/cell.m;
     }
     if (cell.N > 0) {
       for (k=0; k<ndim; k++) cell.rcell[k] = (FLOAT) 0.5*(cell.bb.min[k] + cell.bb.max[k]);
->>>>>>> 29f62d00
       for (k=0; k<ndim; k++) dr[k] = (FLOAT) 0.5*(cell.bb.max[k] - cell.bb.min[k]);
       const FLOAT drsqd = DotProduct(dr, dr, ndim);
       cell.cdistsqd = max(drsqd, cell.hmax*cell.hmax)*invthetamaxsqd;
@@ -1023,12 +1012,8 @@
     }
 
     // Now add individual quadrupole moment terms
-<<<<<<< HEAD
-    if (need_quadrupole_moments && child1.N > 0) {
-=======
     if (need_quadrupole_moments && child1.m > 0) {
       mi = child1.m;
->>>>>>> 29f62d00
       for (k=0; k<ndim; k++) dr[k] = child1.r[k] - cell.r[k];
       const FLOAT mi = child1.m;
       const FLOAT drsqd = DotProduct(dr, dr, ndim);
@@ -1052,12 +1037,8 @@
       }
     }
 
-<<<<<<< HEAD
-    if (need_quadrupole_moments && child2.N > 0) {
-=======
     if (need_quadrupole_moments && child2.m > 0) {
       mi = child2.m;
->>>>>>> 29f62d00
       for (k=0; k<ndim; k++) dr[k] = child2.r[k] - cell.r[k];
       const FLOAT mi = child2.m;
       const FLOAT drsqd = DotProduct(dr, dr, ndim);
