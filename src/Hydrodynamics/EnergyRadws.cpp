//=================================================================================================
//  EnergyRadws.cpp
//  Contains functions for Rad-WS radiation cooling scheme (Stamatellos et al. 2007) class.
//
//  This file is part of GANDALF :
//  Graphical Astrophysics code for N-body Dynamics And Lagrangian Fluids
//  https://github.com/gandalfcode/gandalf
//  Contact : gandalfcode@gmail.com
//
//  Copyright (C) 2013  D. A. Hubber, G. Rosotti
//
//  GANDALF is free software: you can redistribute it and/or modify
//  it under the terms of the GNU General Public License as published by
//  the Free Software Foundation, either version 2 of the License, or
//  (at your option) any later version.
//
//  GANDALF is distributed in the hope that it will be useful, but
//  WITHOUT ANY WARRANTY; without even the implied warranty of
//  MERCHANTABILITY or FITNESS FOR A PARTICULAR PURPOSE.  See the GNU
//  General Public License (http://www.gnu.org/licenses) for more details.
//=================================================================================================


#include <cstdio>
#include <cstring>
#include <cstdlib>
#include <iostream>
#include <fstream>
#include <sstream>
#include <string>
#include <vector>
#include <math.h>

#include "../Headers/Integration.h"
#include "Constants.h"
#include "Debug.h"
#include "EnergyEquation.h"
#include "EOS.h"
#include "Exception.h"
#include "Hydrodynamics.h"
#include "Parameters.h"
#include "Particle.h"
#include "RadiativeFB.h"
#include "SimUnits.h"
#include "SmoothingKernel.h"
using namespace std;



//=================================================================================================
//  EnergyRadws::EnergyRadws()
/// EnergyRadws class constructor
//=================================================================================================
template <int ndim>
EnergyRadwsBase<ndim>::EnergyRadwsBase
 (Parameters* simparams,
  SimUnits *simunits,
  Radws<ndim> *eos_,
  RadiativeFB<ndim> *radfb_) :
  EnergyEquation<ndim>(simparams->floatparams["energy_mult"])
{
  radfb = radfb_;
  eos = eos_;
  lombardi = simparams->intparams["lombardi_method"];
  table = eos->opacity_table;
  ndens = table->ndens;
  ntemp = table->ntemp;

  // compute rad_const = Stefan-Boltzmann in code units
  FLOAT num = 0.0, denom = 0.0, tempunit = 0.0;
  num       = pow(simunits->r.outscale*simunits->r.outSI,2)*simunits->t.outscale*simunits->t.outSI;
  denom     = simunits->E.outscale * simunits->E.outSI;
  tempunit  = simunits->temp.outscale * simunits->temp.outSI;
  rad_const = stefboltz*(num*pow(tempunit,4.0))/denom;
  temp_ambient0 = simparams->floatparams["temp_ambient"] / tempunit;
  temp_min = 5.0 / tempunit;

  // Set fcol2
  FLOAT fcol = table->fcol;
  if (lombardi) {
    fcol2 = fcol * fcol * 4.0 * pi;
  }
  else {
    fcol2 = fcol * fcol;
  }
}



//=================================================================================================
//  EnergyRadws::~EnergyRadws()
/// EnergyRadws class destructor
//=================================================================================================
template <int ndim>
EnergyRadwsBase<ndim>::~EnergyRadwsBase()
{

}



//=================================================================================================
//  EnergyRadws::EnergyIntegration
/// Integrate internal energy to first order from the beginning of the step to
/// the current simulation time, i.e. u(t+dt) = u(t) + dudt(t)*dt .
//=================================================================================================
template <int ndim, template <int> class ParticleType>
void EnergyRadws<ndim,ParticleType>::EnergyIntegration
 (const int n,                         ///< [in] Integer time in block time struct
  const FLOAT t,                       ///< [in] Current simulation time
  const FLOAT timestep,                ///< [in] Base timestep value
  Hydrodynamics<ndim>* hydro)
{
  int i;                               // Particle counter
  ParticleType<ndim>* partdata = hydro->template GetParticleArray<ParticleType>();

  debug2("[EnergyRadws::EnergyIntegration]");
  CodeTiming::BlockTimer timer = timing->StartNewTimer("ENERGY_RADWS_INTEGRATION");


  //-----------------------------------------------------------------------------------------------
#pragma omp parallel for default(none) private(i) shared(partdata, hydro)
  for (i=0; i<hydro->Nhydro; i++) {
    ParticleType<ndim>& part = partdata[i];
    if (part.flags.is_dead()) continue;

    // Compute time since beginning of current step
    FLOAT dn = n - part.nlast;
    FLOAT dt = timestep*(FLOAT) dn;

    if (part.dt_therm <= small_number) {
      part.u = part.u0;
    }
    else if (dt < (FLOAT) 40.0 * part.dt_therm) {
      part.u = part.u0 * exp(-dt / part.dt_therm)
             + part.ueq * ((FLOAT) 1.0 - exp(-dt / part.dt_therm));
    }
    else if (dt >= (FLOAT) 40.0 * part.dt_therm) {
      part.u = part.ueq;
    }

  }
  //-----------------------------------------------------------------------------------------------

  return;
}

//=================================================================================================
//  EnergyRadws::EndTimestep
/// Record all important thermal quantities at the end of the step for start of the new timestep.
//=================================================================================================
template <int ndim, template <int> class ParticleType>
void EnergyRadws<ndim,ParticleType>::EndTimestep
 (const int n,                         ///< [in] Integer time in block time struct
  const FLOAT t,                       ///< [in] Current simulation time
  const FLOAT timestep,                ///< [in] Base timestep value
  Hydrodynamics<ndim>* hydro)
{
  int i;                               // Particle counter
  FLOAT temp;                          // Particle temperature
  FLOAT temp_amb = temp_ambient0;      // Ambient particle temperature
  FLOAT col2;                          // RadWS or Lombardi metric

  ParticleType<ndim>* partdata = hydro->template GetParticleArray<ParticleType>();

  debug2("[EnergyRadws::EndTimestep]");
  CodeTiming::BlockTimer timer = timing->StartNewTimer("ENERGY_RADWS_END_TIMESTEP");


  //-----------------------------------------------------------------------------------------------
<<<<<<< HEAD
#pragma omp parallel for default(none) private(i,temp) shared(partdata, hydro)
=======
#pragma omp parallel for default(none) private(i, temp, col2) shared(partdata, hydro, temp_amb)
>>>>>>> 8d641347
  for (i=0; i<hydro->Nhydro; i++) {
    ParticleType<ndim> &part = partdata[i];
    if (part.flags.is_dead()) continue;

    if (part.flags.check(end_timestep)) {

      temp = eos->Temperature(part);
      if (radfb) temp_amb = radfb->AmbientTemp(part);
      col2 = GetCol2(part);

      EnergyFindEqui(part.rho, temp, temp_amb, col2, part.u, part.dudt,
                     part.ueq, part.dt_therm);


<<<<<<< HEAD
      // Get new ueq and dt_therm
      FLOAT _mu_bar = (FLOAT) part.mu_bar;
      EnergyFindEqui(part.rho, temp, part.gpot, part.u, part.dudt,
                     part.ueq, part.dt_therm, _mu_bar);
      part.u0 = part.u;
      part.mu_bar = (float) _mu_bar;
      //part.dudt0 = part.dudt;
=======
      part.u0 = part.u;
      part.dudt0 = part.dudt;
>>>>>>> 8d641347
    }
  }
  //-----------------------------------------------------------------------------------------------

  return;
}


//=================================================================================================
//  EnergyRadws::EndTimestep
/// Compute the cooling for the old and new time-steps for the meshless
//=================================================================================================
template <int ndim>
void EnergyRadws<ndim,MeshlessFVParticle>::EndTimestep
 (const int n,                         ///< [in] Integer time in block time struct
  const FLOAT t,                       ///< [in] Current simulation time
  const FLOAT timestep,                ///< [in] Base timestep value
  Hydrodynamics<ndim>* hydro)
{
  int i;                               // Particle counter
  FLOAT temp;                          // Particle temperature
  FLOAT temp_amb = temp_ambient0;      // Ambient particle temperature
  FLOAT col2;                          // RadWS or Lombardi metric

  MeshlessFVParticle<ndim>* partdata = hydro->template GetParticleArray<MeshlessFVParticle>();
  MeshlessFV<ndim>* mfv = reinterpret_cast<MeshlessFV<ndim>*>(hydro);

  debug2("[EnergyRadws::EndTimestep]");
  CodeTiming::BlockTimer timer = timing->StartNewTimer("ENERGY_RADWS_END_TIMESTEP");

  int irho   = MeshlessFV<ndim>::irho ;
  int ietot  = MeshlessFV<ndim>::ietot;

  //-----------------------------------------------------------------------------------------------
#pragma omp parallel for default(none) private(i, temp, col2) shared(partdata, mfv, temp_amb, irho, ietot)
  for (i=0; i<mfv->Nhydro; i++) {
    MeshlessFVParticle<ndim> &part = partdata[i];
    if (part.flags.is_dead()) continue;

    if (part.flags.check(end_timestep)) {

      // Compute the primitive variables
      FLOAT Qcons[MeshlessFV<ndim>::nvar] ;
      for (int k=0; k<MeshlessFV<ndim>::nvar; k++) Qcons[k] = part.Qcons0[k] + part.dQ[k];
      for (int k=0; k<ndim; k++) {
        Qcons[ietot] += 0.5*part.dt*
            (part.a0[k]*(part.Qcons0[k] + 0.5*part.Qcons0[irho]*part.a0[k]*part.dt) +
             part.a [k]*(Qcons[k]       + 0.5*     Qcons [irho]*part.a [k]*part.dt));

        Qcons[k] += 0.5*part.dt * (part.Qcons0[irho]*part.a0[k] + Qcons[irho]*part.a[k]);
      }

      mfv->UpdateArrayVariables(part, Qcons);
      mfv->ComputeThermalProperties(part);
      mfv->UpdatePrimitiveVector(part);

      temp = eos->Temperature(part);
      if (radfb) temp_amb = radfb->AmbientTemp(part);
      col2 = GetCol2(part);

      // Get the cooling rate:
      FLOAT heating = ImplicitEnergyUpdate(part.rho, part.u, temp, temp_amb, col2, 0, part.dt);

      // Clip the heating for stability:
      heating = max(heating, -0.95*part.u/part.dt);
      part.cooling = - part.m*heating;
    }
  }
  //-----------------------------------------------------------------------------------------------

  return;
}


//=================================================================================================
//  EnergyRadws::Compute the cooling rate for the new time-step
/// Prevent the use of this
//=================================================================================================
template <int ndim>
void EnergyRadws<ndim,MeshlessFVParticle>::EnergyIntegration
 (const int n,                         ///< [in] Integer time in block time struct
  const FLOAT t,                       ///< [in] Current simulation time
  const FLOAT timestep,                ///< [in] Base timestep value
  Hydrodynamics<ndim>* hydro)
  {
  int i;                               // Particle counter
  FLOAT temp;                          // Particle temperature
  FLOAT temp_amb = temp_ambient0;      // Ambient particle temperature
  FLOAT col2;                          // RadWS or Lombardi metric

  MeshlessFVParticle<ndim>* partdata = hydro->template GetParticleArray<MeshlessFVParticle>();
  MeshlessFV<ndim>* mfv = reinterpret_cast<MeshlessFV<ndim>*>(hydro);

  debug2("[EnergyRadws::EnergyIntegration]");
  CodeTiming::BlockTimer timer = timing->StartNewTimer("ENERGY_RADWS_ENERGY_INTEGRATION");

  int irho   = MeshlessFV<ndim>::irho ;
  int ietot  = MeshlessFV<ndim>::ietot;

  //-----------------------------------------------------------------------------------------------
#pragma omp parallel for default(none) private(i, temp, col2) shared(partdata, mfv, temp_amb, cout, irho, ietot)
  for (i=0; i<mfv->Nhydro; i++) {
    MeshlessFVParticle<ndim> &part = partdata[i];
    if (part.flags.is_dead()) continue;

    if (n == part.nlast) {

      FLOAT Qcons[MeshlessFV<ndim>::nvar] ;
      for (int k=0; k<MeshlessFV<ndim>::nvar; k++) Qcons[k] = part.Qcons0[k] + part.dQdt[k]*part.dt;
      for (int k=0; k<ndim; k++) {
        Qcons[ietot] += 0.5*part.dt*
            (part.a0[k]*(part.Qcons0[k] + 0.5*part.Qcons0[irho]*part.a0[k]*part.dt) +
             part.a [k]*(Qcons[k]       + 0.5*     Qcons [irho]*part.a0[k]*part.dt));

        Qcons[k] += part.dt * part.Qcons0[irho];
      }
      mfv->UpdateArrayVariables(part, Qcons);
      mfv->ComputeThermalProperties(part);
      mfv->UpdatePrimitiveVector(part);

      temp = eos->Temperature(part);
      if (radfb) temp_amb = radfb->AmbientTemp(part);
      col2 = GetCol2(part);

      // Get the cooling rate:
      FLOAT heating = ImplicitEnergyUpdate(part.rho, part.u, temp, temp_amb, col2, 0, part.dt);

      part.cooling = - part.m * heating;
    }
  }
  //-----------------------------------------------------------------------------------------------

}


//=================================================================================================
//  EnergyRadws::EnergyCorrectionTerms
/// Prevent the use of this
//=================================================================================================
template <int ndim>
void EnergyRadws<ndim,MeshlessFVParticle>::EnergyCorrectionTerms
 (const int n,                         ///< [in] Integer time in block time struct
  const FLOAT t,                       ///< [in] Current simulation time
  const FLOAT timestep,                ///< [in] Base timestep value
  Hydrodynamics<ndim>* hydro)
{
  ExceptionHandler::getIstance().raise("EnergyRadws::EnergyCorrectionTerms: should not be used "
        "with the meshless");
}





//=================================================================================================
//  EnergyRadws::~EnergyFindEqui()
/// Computes the thermal equilibrium state of the particle (i.e. its equilibrium temperature and
/// internal energy) including the thermal timescale to reach this equilibrium.
//=================================================================================================
template <int ndim>
void EnergyRadwsBase<ndim>::EnergyFindEqui
 (const FLOAT rho,                             ///< [in] ..
  const FLOAT temp,                            ///< [in] ..
  const FLOAT temp_ambient,                    ///< [in] ..
  const FLOAT col2,                            ///< [in] ..
  const FLOAT u,                               ///< [in] ..
  const FLOAT dudt,                            ///< [in] ..
  FLOAT &ueq_p,                                ///< [out] ..
  FLOAT &dt_thermal)                           ///< [out] ..
{
  const FLOAT logrho   = log10(rho);           // ..
  const int idens = table->GetIDens(logrho);
  int itemp;                                   // ..
  FLOAT logtemp;                               // ..
  FLOAT Tequi;                                 // ..
  FLOAT dudt_eq;                               // ..
  FLOAT dudt_rad;                              // ..
  FLOAT kappa;                                 // ..
  FLOAT kappar;                                // ..
  FLOAT kappap;                                // ..

  logtemp = log10(temp);
  itemp   = table->GetITemp(logtemp);

  assert(idens >= 0 && idens <= ndens - 1);
  assert(itemp >= 0 && itemp <= ntemp - 1);

  table->GetKappa(idens, itemp, kappa, kappar, kappap);
  dudt_rad = ebalance((FLOAT) 0.0, temp_ambient, temp, kappa, kappap, col2);

  // Calculate equilibrium temperature using implicit scheme described in Stamatellos et al. (2007)
  EnergyFindEquiTemp(idens, rho, temp, temp_ambient, col2, dudt, Tequi);
  assert(Tequi >= temp_min);

  // Get ueq_p and dudt_eq from Tequi
  logtemp = log10(Tequi);
  itemp = table->GetITemp(logtemp);
  table->GetKappa(idens, itemp, kappa, kappar, kappap);
  ueq_p = table->GetEnergy(idens, itemp);
  dudt_eq = ebalance((FLOAT) 0.0, temp_ambient, Tequi, kappa, kappap, col2);

  // Thermalization time scale
  dt_thermal = (ueq_p - u) / (dudt + dudt_rad);
  if (dudt_eq == dudt_rad) dt_thermal = 1E30;

  return;
}



//=================================================================================================
//  EnergyRadws::EnergyFindEquiTemp
/// EnergyFindEquiTemp returns equilibrium temperature
//=================================================================================================
template <int ndim>
void EnergyRadwsBase<ndim>::EnergyFindEquiTemp
 (const int idens,                         ///< ..
  const FLOAT rho,                         ///< ..
  const FLOAT temp,                        ///< ..
  const FLOAT temp_ambient,                ///< ..
  const FLOAT col2,                        ///< ..
  const FLOAT dudt,                        ///< ..
  FLOAT &Tequi)
{
  int itemp;
  int itemplow, itemphigh;

  FLOAT accuracy = 0.001;
  FLOAT balance, minbalance;
  FLOAT balanceLow, balanceHigh ;
  FLOAT kappa, kappar, kappap;
  FLOAT minkappa, minkappar, minkappap;
  FLOAT kappaLow, kappaHigh, kappapLow, kappapHigh;
  FLOAT logtemp;
  FLOAT Tlow, Thigh, Tlow_log, Thigh_log;
  FLOAT dtemp;

  logtemp = log10(temp);
  itemp = table->GetITemp(logtemp);

  // Rosseland and Planck opacities at rho_p and temperature temp(p)
  table->GetKappa(idens, itemp, kappa, kappar, kappap);
  balance = ebalance((FLOAT) 0.0, temp_ambient, temp, kappa, kappap, col2);

  // Get min. kappa and min balance
  logtemp = log10(temp_min);
  itemp = table->GetITemp(logtemp);
  table->GetKappa(idens, itemp, minkappa, minkappar, minkappap);
  minbalance = ebalance((FLOAT) 0.0, temp_ambient, temp_min, minkappa, minkappap, col2);

  // Find equilibrium temperature
  // ------------------------------------------------------------------------------------------------
  if (dudt <= -balance) {
    if (dudt <= -minbalance) {
      Tequi = temp_min;
      return;
    }

    Tlow_log  = table->eos_temp[itemp - 1];
    Tlow      = pow(10.0, Tlow_log);
    Thigh_log = table->eos_temp[itemp + 1];
    Thigh     = pow(10.0, Thigh_log);
    itemplow  = itemp - 1;

    table->GetKappa(idens, itemplow, kappaLow, kappar, kappapLow);
    balanceLow = ebalance(dudt, temp_ambient, Tlow, kappaLow, kappapLow, col2);

    itemphigh = itemp;
    table->GetKappa(idens, itemphigh, kappaHigh, kappar, kappapHigh);
    balanceHigh = ebalance(dudt, temp_ambient ,Thigh, kappaHigh, kappapHigh, col2);

    while (balanceLow * balanceHigh > 0.0){
      assert(itemp >= 1);

      Thigh       = Tlow;
      kappaHigh   = kappaLow;
      kappapHigh  = kappapLow;
      balanceHigh = balanceLow;
      itemplow    = itemplow - 1;
      Tlow_log    = table->eos_temp[itemplow];
      Tlow        = pow(10.0, Tlow_log);

      table->GetKappa(idens, itemplow, kappaLow, kappar, kappapLow);
      balanceLow = ebalance(dudt, temp_ambient , Tlow, kappaLow, kappapLow, col2);
    }

    itemphigh = itemplow + 1;
  } else {
    Tlow_log  = table->eos_temp[itemp - 1];
    Tlow      = pow(10.0, Tlow_log);
    Thigh_log = table->eos_temp[itemp + 1];
    Thigh     = pow(10.0, Thigh_log);

    itemplow = itemp;
    table->GetKappa(idens, itemplow, kappaLow, kappar, kappapLow);
    balanceLow = ebalance(dudt, temp_ambient, Tlow, kappaLow, kappapLow, col2);

    itemphigh = itemp + 1;
    table->GetKappa(idens, itemphigh, kappaHigh, kappar, kappapHigh);
    balanceHigh = ebalance(dudt, temp_ambient, Thigh, kappaHigh, kappapHigh, col2);

    while (balanceLow * balanceHigh > 0.0) {
      assert(itemp <= ntemp - 2);

      Tlow       = Thigh;
      kappaLow   = kappaHigh;
      kappapLow  = kappapHigh;
      balanceLow = balanceHigh;
      itemphigh  = itemphigh + 1;
      Thigh_log  = table->eos_temp[itemphigh];
      Thigh      = pow(10.0, Thigh_log);

      table->GetKappa(idens, itemphigh, kappaHigh, kappar, kappapHigh);
      balanceHigh = ebalance(dudt, temp_ambient, Thigh, kappaHigh, kappapHigh, col2);
    }

    itemplow = itemphigh - 1;
  }

  Tequi = 0.5 * (Tlow + Thigh);
  dtemp = Thigh - Tlow;

  // Refine the search in between Thigh and Tlow
  //-----------------------------------------------------------------------------------------------
  while (dtemp != 0.0 && fabs(2.0 * dtemp / (Thigh + Tlow)) > accuracy) {
    table->GetKappa(idens, itemplow, kappaLow, kappar, kappapLow);
    balance = ebalance(dudt, temp_ambient , Tequi, kappa, kappap, col2);

    if (balance == 0.0) {
      Tequi = 0.5 * (Thigh + Tlow);
      return;
    }

    if (balanceLow * balance < 0.0){
      Thigh       = Tequi;
      balanceHigh = balance;
      kappaHigh   = kappa;
      kappapHigh  = kappap;
    }
    else {
      Tlow       = Tequi;
      balanceLow = balance;
      kappaLow   = kappa;
      kappapLow  = kappap;
    }

    Tequi = 0.5 * (Thigh + Tlow);
    kappa = (kappaHigh + kappaLow) / 2;
    kappap = (kappapHigh + kappapLow) / 2;
    dtemp = Thigh - Tlow;
  }

  if (Tequi < temp_ambient) Tequi = temp_ambient;

  return;
}

//=================================================================================================
//  EnergyRadws::ImplicitEnergyUpdate
/// ImplicitEnergyUpdate solves for the cooling rate implicitly:
///    u_n+1 = u_n + dt * (dudt  + heating(u_n+1))
//=================================================================================================
template <int ndim>
FLOAT EnergyRadwsBase<ndim>::ImplicitEnergyUpdate
 (const FLOAT rho,                         ///< ..
  const FLOAT u,                           ///< ..
  const FLOAT temp,                        ///< ..
  const FLOAT temp_ambient,                ///< ..
  const FLOAT col2,                        ///< ..
  const FLOAT dudt,                        ///< ..
  const FLOAT dt)
{
  int idens = table->GetIDens(rho);
  int itemp = table->GetITemp(log10(temp));

  FLOAT tolerance = 1e-12;


  // First compute the explicit update:
  FLOAT heating;
  FLOAT _junk_ ;
  FLOAT kappa, kappap;

  // Rosseland and Planck opacities at rho_p and temperature
  table->GetKappa(idens, itemp, kappa, _junk_, kappap);
  heating = ebalance(dudt, temp_ambient, temp, kappa, kappap, col2);

  // Settle for the explicit update if the change is small enough
  if (fabs(heating*dt) < tolerance*u)
    return heating;


  // Bracket final temperature
  FLOAT THigh, TLow;
  FLOAT kappaLow, kappaHigh, kappapLow, kappapHigh;
  FLOAT balanceLow, balanceHigh;
  FLOAT gammaLow, gammaHigh, muLow, muHigh;

  TLow      = pow(10.0, table->eos_temp[itemp]);
  THigh     = pow(10.0, table->eos_temp[itemp + 1]);

  gammaLow  = table->eos_gamma[idens][itemp];
  gammaHigh = table->eos_gamma[idens][itemp+1];
  muLow  = table->eos_mu[idens][itemp];
  muHigh = table->eos_mu[idens][itemp+1];


  table->GetKappa(idens, itemp, kappaLow, _junk_, kappapLow);
  heating = ebalance(dudt, temp_ambient, TLow, kappaLow, kappapLow, col2);

  balanceLow = (TLow / (muLow*(gammaLow-1))) - u - heating*dt;

  table->GetKappa(idens, itemp + 1, kappaHigh, _junk_, kappapHigh);
  balanceHigh = ebalance(dudt, temp_ambient, THigh, kappaHigh, kappapHigh, col2);

  balanceHigh = (THigh / (muHigh*(gammaHigh-1))) - u - balanceHigh*dt;


  if (balanceLow < 0) {

    while (balanceLow * balanceHigh > 0.0) {
      assert(itemp <= ntemp - 2);

      TLow       = THigh;
      kappaLow   = kappaHigh;
      kappapLow  = kappapHigh;
      gammaLow   = gammaHigh;
      muLow      = muHigh;
      balanceLow = balanceHigh;

      itemp++ ;

      THigh      = pow(10.0, table->eos_temp[itemp+1]);
      gammaHigh  = table->eos_gamma[idens][itemp+1];
      muHigh     = table->eos_mu[idens][itemp+1];


      table->GetKappa(idens, itemp + 1, kappaHigh, _junk_, kappapHigh);
      balanceHigh = ebalance(dudt, temp_ambient, THigh, kappaHigh, kappapHigh, col2);

      balanceHigh = (THigh / (muHigh*(gammaHigh-1))) - u - balanceHigh*dt;
    }
  } else {

    while (balanceLow * balanceHigh > 0.0) {

      THigh       = TLow;
      kappaHigh   = kappaLow;
      kappapHigh  = kappapLow;
      gammaHigh   = gammaLow;
      muHigh      = muLow;
      balanceHigh = balanceLow;

      if (itemp > 0) {
        itemp-- ;

        TLow      = pow(10.0, table->eos_temp[itemp]);
        gammaLow  = table->eos_gamma[idens][itemp];
        muLow     = table->eos_mu[idens][itemp];

        table->GetKappa(idens, itemp, kappaLow, _junk_, kappapLow);
        balanceLow = ebalance(dudt, temp_ambient, TLow, kappaLow, kappapLow, col2);

        balanceLow = (TLow / (muLow*(gammaLow-1))) - u - balanceLow*dt;
      }
      else {
        TLow = 0 ;
        balanceLow = ebalance(dudt, temp_ambient, TLow, kappaLow, kappapLow, col2);

        balanceLow = (TLow / (muLow*(gammaLow-1))) - u - balanceLow*dt;
        break;
      }
    }
  }

  assert(balanceHigh*balanceLow <= 0);

  // Refine the search in between THigh and TLow
  //-----------------------------------------------------------------------------------------------
  FLOAT Tc;
  FLOAT balance, u_new;
  FLOAT T0 = THigh, deltaT = THigh - TLow;
  do  {
    Tc = 0.5*(TLow + THigh);

    FLOAT f = (T0 - Tc) / deltaT;

    FLOAT kappa = f*kappaHigh + (1-f)*kappaLow;
    FLOAT kappap = f*kappapHigh + (1-f)*kappapLow;

    FLOAT gamma = f*gammaHigh + (1-f)*gammaLow;
    FLOAT mu = f*muHigh + (1-f)*muLow;

    heating = ebalance(dudt, temp_ambient , Tc, kappa, kappap, col2);


    u_new = Tc / (mu*(gamma-1));
    balance = u_new - u - heating*dt;

    if (balance == 0) break ;

    if (balance*balanceLow < 0) {
      THigh       = Tc;
      balanceHigh = balance;
    }
    else {
      TLow       = Tc;
      balanceLow = balance;
    }
  } while (fabs(balance) > tolerance*u_new && (THigh-TLow) > tolerance*TLow);

  return heating-dudt;

}

//=================================================================================================
//  EnergyRadws::eBalance()
//  Calculates net heating rate due to hydro (i.e. expansion/contraction)
//  and radiative effects (i.e heating/cooling)
//=================================================================================================
template <int ndim>
FLOAT EnergyRadwsBase<ndim>::ebalance
 (const FLOAT dudt,
  const FLOAT temp_ex,
  const FLOAT temp,
  const FLOAT kappa,
  const FLOAT kappap,
  const FLOAT col2)
{
  return dudt - 4.0*rad_const*(pow(temp,4) - pow(temp_ex,4))/((col2*kappa) + (1.0/kappap));
}


//=================================================================================================
//  EnergyRadws::GetCol2()
/// GetTemp returns the square of the mass-weighted column density average of a particle
/// pseudocloud. The standard RadWS (Stamatellos et al. 2007) method uses the gravitational
/// potential and the density of the particle. The Lombardi et al. (2015) method instead
/// uses the hydrodynamical acceleration of a particle as well as its pressure.
//=================================================================================================
template <int ndim, template <int> class ParticleType>
FLOAT EnergyRadws<ndim,ParticleType>::GetCol2
 (ParticleType<ndim> &part)
{
  if (!lombardi) {
    assert(part.gpot_hydro <= part.gpot);
    return fcol2 * part.gpot_hydro * part.rho;
  }
  else {
    FLOAT P = 0.0, ahydro = 0.0;
    for (int k = 0; k < ndim; ++k) {
      ahydro += pow(part.a[k] - part.atree[k], 2.0);
    }
    P = eos->Pressure(part);

    return (fcol2 * P * P) / (ahydro + small_number);
  }
}

template <int ndim>
FLOAT EnergyRadws<ndim,MeshlessFVParticle>::GetCol2
 (MeshlessFVParticle<ndim> &part)
{
  if (!lombardi) {
    assert(part.gpot_hydro <= part.gpot);
    return fcol2 * part.gpot_hydro * part.rho;
  }
  else {
    FLOAT P = 0.0, ahydro = 0.0;
    for (int k = 0; k < ndim; ++k) {
      if (part.flags.check(end_timestep) && part.dt > 0) {
        FLOAT m = part.Qcons0[MeshlessFV<ndim>::irho] + part.dQ[MeshlessFV<ndim>::irho];

        ahydro += pow(part.dQ[k]/(m*part.dt), 2.0);
      }
      else
        ahydro += pow(part.dQdt[k]/part.Qcons0[MeshlessFV<ndim>::irho], 2.0);
    }
    P = eos->Pressure(part);

    return (fcol2 * P * P) / (ahydro + small_number);
  }
}


template class EnergyRadwsBase<1>;
template class EnergyRadwsBase<2>;
template class EnergyRadwsBase<3>;
template class EnergyRadws<1, GradhSphParticle>;
template class EnergyRadws<2, GradhSphParticle>;
template class EnergyRadws<3, GradhSphParticle>;
template class EnergyRadws<1, SM2012SphParticle>;
template class EnergyRadws<2, SM2012SphParticle>;
template class EnergyRadws<3, SM2012SphParticle>;
template class EnergyRadws<1, MeshlessFVParticle>;
template class EnergyRadws<2, MeshlessFVParticle>;
template class EnergyRadws<3, MeshlessFVParticle>;<|MERGE_RESOLUTION|>--- conflicted
+++ resolved
@@ -168,11 +168,7 @@
 
 
   //-----------------------------------------------------------------------------------------------
-<<<<<<< HEAD
-#pragma omp parallel for default(none) private(i,temp) shared(partdata, hydro)
-=======
 #pragma omp parallel for default(none) private(i, temp, col2) shared(partdata, hydro, temp_amb)
->>>>>>> 8d641347
   for (i=0; i<hydro->Nhydro; i++) {
     ParticleType<ndim> &part = partdata[i];
     if (part.flags.is_dead()) continue;
@@ -187,18 +183,8 @@
                      part.ueq, part.dt_therm);
 
 
-<<<<<<< HEAD
-      // Get new ueq and dt_therm
-      FLOAT _mu_bar = (FLOAT) part.mu_bar;
-      EnergyFindEqui(part.rho, temp, part.gpot, part.u, part.dudt,
-                     part.ueq, part.dt_therm, _mu_bar);
-      part.u0 = part.u;
-      part.mu_bar = (float) _mu_bar;
-      //part.dudt0 = part.dudt;
-=======
       part.u0 = part.u;
       part.dudt0 = part.dudt;
->>>>>>> 8d641347
     }
   }
   //-----------------------------------------------------------------------------------------------
