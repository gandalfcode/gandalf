--- conflicted
+++ resolved
@@ -44,11 +44,7 @@
   string paramfile;                                  // Name of parameters file
   stringstream ss;                                   // Stream char to string
   ofstream outfile;                                  // Stream of temp restart file
-<<<<<<< HEAD
-  CodeTiming* timing = new CodeTiming();             // Timing object
-=======
-  SimulationBase* sim;                               // Main simulation object
->>>>>>> 90ac131f
+  CodeTiming timing;                                 // Timing object
   Parameters* params = new Parameters();             // Parameters object
   SimulationBase* sim;                               // Main simulation object
   ExceptionHandler::makeExceptionHandler(cplusplus); // Exception handler
@@ -117,14 +113,9 @@
 
   // Create simulation object with required dimensionality and parameters
   sim = SimulationBase::SimulationFactory(params->intparams["ndim"],
-<<<<<<< HEAD
                                           params->stringparams["sim"], params);
-  sim->timing = timing;
-=======
-                                          params->stringparams["sim"],params);
   CodeTiming timing;
   sim->timing = &timing;
->>>>>>> 90ac131f
   sim->restart = restart;
 
   // Print out splash screen
@@ -154,7 +145,6 @@
   MPI_Finalize();
 #endif
 
-<<<<<<< HEAD
   // Compile timing statistics from complete simulation
   timing->ComputeTimingStatistics(sim->run_id);
 
@@ -163,7 +153,6 @@
   delete params;
   delete timing;
 
-=======
->>>>>>> 90ac131f
+
   return 0;
 }