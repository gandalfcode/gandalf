//=================================================================================================
//  CodeTiming.cpp
//  Contains class functions for recording CPU and wall-clock times for
//  marked sections of the code.
//
//  This file is part of GANDALF :
//  Graphical Astrophysics code for N-body Dynamics And Lagrangian Fluids
//  https://github.com/gandalfcode/gandalf
//  Contact : gandalfcode@gmail.com
//
//  Copyright (C) 2013  D. A. Hubber, G. Rosotti
//
//  GANDALF is free software: you can redistribute it and/or modify
//  it under the terms of the GNU General Public License as published by
//  the Free Software Foundation, either version 2 of the License, or
//  (at your option) any later version.
//
//  GANDALF is distributed in the hope that it will be useful, but
//  WITHOUT ANY WARRANTY; without even the implied warranty of
//  MERCHANTABILITY or FITNESS FOR A PARTICULAR PURPOSE.  See the GNU
//  General Public License (http://www.gnu.org/licenses) for more details.
//=================================================================================================


#include <cstdio>
#include <cstring>
#include <iomanip>
#include <iostream>
#include <fstream>
#include <sstream>
#include <string>
#include <time.h>
#include <sys/time.h>
#include <vector>
#include "Exception.h"
#include "CodeTiming.h"
#include "Debug.h"
using namespace std;



//=================================================================================================
//  CodeTiming::CodeTiming
/// Constructor for CodeTiming class
//=================================================================================================
CodeTiming::CodeTiming()
{
  for (int i=0; i<Nlevelmax; i++) Nblock[i] = 0;
  level       = 0;
  Nlevel      = 0;
  ttot        = 0.0;
  ttot_wall   = 0.0;
  tstart      = clock();
  tstart_wall = WallClockTime();
#if defined MPI_PARALLEL
  int rank;
  MPI_Comm_rank(MPI_COMM_WORLD,&rank);
  CPU_Master = rank==0 ? true : false;
#endif
}



//=================================================================================================
//  CodeTiming::~CodeTiming
/// CodeTiming destructor
//=================================================================================================
CodeTiming::~CodeTiming()
{
}



//=================================================================================================
//  CodeTiming::StartTimingSection
/// Start timing a block of code marked by the string 'newblock'.  If block is already on record
/// (e.g. from previous timestep), then timing is appended to previously recorded times.
//=================================================================================================
void CodeTiming::StartTimingSection
 (const string newblock)               ///< [in] String of new/existing timing block
{
  int iblock;                          // Integer id of existing timing block
<<<<<<< HEAD

=======
>>>>>>> 90ac131f
  // If block string not in list, then create new entry to timing block
  if (blockmap[level].find(newblock) == blockmap[level].end()) {
    iblock                            = Nblock[level];
    blockmap[level][newblock]         = iblock;
    block[level][iblock].timing_level = level;
    block[level][iblock].block_name   = newblock;
    Nblock[level]++;
  }
  // Else, look-up existing timing block
  else {
    iblock = blockmap[level][newblock];
  }

  // Now record timein arrays
  block[level][iblock].tstart      = clock();
  block[level][iblock].tstart_wall = WallClockTime();

  // Add block to stack for book-keeping and error checking
  levelstack[level] = &(block[level][iblock]);
  level++;
  Nlevel = max(Nlevel, level);

  return;
}



//=================================================================================================
//  CodeTiming::EndTimingSection
/// Terminate timing a block of code signified by the string 's1' and record
/// time in main timing arrays.
//=================================================================================================
void CodeTiming::EndTimingSection
 (const string s1)                     ///< [in] String identifying block-end
{
  int iblock;                          // Integer i.d. of timing block in arrays
<<<<<<< HEAD

=======
>>>>>>> 90ac131f
  // Check level is valid
  if (level <= 0) {
    ExceptionHandler::getIstance().raise("Error with timing levels");
  }
  level--;

  // If block not in list, then print error message and return
  if (blockmap[level].find(s1) == blockmap[level].end()) {
    string message = "Error : looking for incorrect timing block : " + s1;
    for (map<string, int>::iterator it = blockmap[level].begin(); it != blockmap[level].end(); it++) {
      cout << it->first << " ";
    }
    cout <<endl;
    ExceptionHandler::getIstance().raise(message);
  }
  // Else, look-up existing timing block
  else {
    iblock = blockmap[level][s1];
  }

  block[level][iblock].tend = clock();
  block[level][iblock].ttot +=
    (double) (block[level][iblock].tend - block[level][iblock].tstart) / (double) CLOCKS_PER_SEC;

  block[level][iblock].tend_wall = WallClockTime();
  block[level][iblock].ttot_wall +=
    (double) (block[level][iblock].tend_wall - block[level][iblock].tstart_wall);

  return;
}



//=================================================================================================
//  CodeTiming::ComputeTimingStatistics
/// Compute all timing statistics of the code and record statistics into an
/// external file 'run_id.timing'.
//=================================================================================================
void CodeTiming::ComputeTimingStatistics
 (string run_id)                       ///< String i.d. of current simulation
{
  int iblock;                          // Timing block counter
  int l;                               // Timing block level
  DOUBLE tcount = 0.0;                 // Total time
  DOUBLE tcount_wall = 0.0;            // Total wall-clock time
  string filename;                     // Filename for writing statistics
  string fileend = "timing";           // Filename ending
  ofstream outfile;                    // Output file stream object

  filename = run_id + "." + fileend;

  tend      = clock();
  tend_wall = WallClockTime();
  ttot      = (double) (tend - tstart) / (double) CLOCKS_PER_SEC;
#if defined MPI_PARALLEL
  // In this case, clock measures the cpu time on the local processor. We need to sum
  // the cpu time of ALL processors to get the cpu time of the simulation
  if (CPU_Master)
    MPI_Reduce(MPI_IN_PLACE,&ttot,1,MPI_DOUBLE,MPI_SUM,0,MPI_COMM_WORLD);
  else
    MPI_Reduce(&ttot,&ttot,1,MPI_DOUBLE,MPI_SUM,0,MPI_COMM_WORLD);

  // Now we do the same for all the blocks. Saves the ttot of each single block
  // inside the temporary array ttot_temp (so that we call MPI_Reduce only once)
  int Nblocks=0;
  for (l=0; l<Nlevel; l++) {
    Nblocks += Nblock[l];
  }

  vector<double> ttot_temp(Nblocks);
  int counter=0;
  for (l=0; l< Nlevel; l++) {
    for (iblock=0; iblock<Nblock[l]; iblock++) {
      ttot_temp[counter]=block[l][iblock].ttot;
      counter++;
    }
  }

  if (CPU_Master)
    MPI_Reduce(MPI_IN_PLACE,&ttot_temp[0],Nblocks,MPI_DOUBLE,MPI_SUM,0,MPI_COMM_WORLD);
  else
    MPI_Reduce(&ttot_temp[0],&ttot_temp[0],Nblocks,MPI_DOUBLE,MPI_SUM,0,MPI_COMM_WORLD);

  if (!CPU_Master) return;

  counter=0;
  for (l=0; l< Nlevel; l++) {
    for (iblock=0; iblock<Nblock[l]; iblock++) {
      block[l][iblock].ttot=ttot_temp[counter];
      counter++;
    }
  }
#endif
  ttot_wall = (double) (tend_wall - tstart_wall);

  outfile.open(filename.c_str());
  outfile << resetiosflags(ios::adjustfield);
  outfile << setiosflags(ios::left);
  std::string dashes(95,'-');
  outfile << dashes << endl;
  outfile << "Total simulation wall clock time : " << ttot_wall << endl;
  outfile << dashes << endl;

  // Output timing data on each hierarchical level
  //-----------------------------------------------------------------------------------------------
  for (l=0; l<Nlevel; l++) {
    tcount = 0.0;
    tcount_wall = 0.0;
    outfile << "Level : " << l << endl;
    outfile << "Block";
    outfile << std::string( 42, ' ' );
    outfile << "Wall time" << std::string(3,' ') << "%time";
    outfile << std::string(7,' ') << "CPU Time" << std::string(4,' ') << "%time"<<endl;
    outfile << dashes << endl;

    for (iblock=0; iblock<Nblock[l]; iblock++) {
      tcount      += block[l][iblock].ttot;
      tcount_wall += block[l][iblock].ttot_wall;
      block[l][iblock].tfraction      = block[l][iblock].ttot / ttot;
      block[l][iblock].tfraction_wall = block[l][iblock].ttot_wall / ttot_wall;
      outfile << setw(47) << block[l][iblock].block_name
              << setw(12) << block[l][iblock].ttot_wall
              << setw(12) << 100.0*block[l][iblock].tfraction_wall;
      outfile << setw(12) << block[l][iblock].ttot
              << setw(12) << 100.0*block[l][iblock].tfraction
              << endl;
    }
    outfile << setw(47) << "REMAINDER"
            << setw(12) << ttot_wall - tcount_wall
            << setw(12) << 100.0*(ttot_wall - tcount_wall)/ttot_wall;

    outfile << setw(12) << ttot - tcount
            << setw(12) << 100.0*(ttot - tcount)/ttot
            << endl;
    outfile << dashes << endl;
  }
  //-----------------------------------------------------------------------------------------------

  outfile << resetiosflags(ios::adjustfield);
  outfile.close();

  return;
}



//=================================================================================================
//  CodeTiming::WallClockTime
/// Returns current world clock time (from set point) in seconds
//=================================================================================================
double CodeTiming::WallClockTime(void)
{
  struct timeval tm;
  gettimeofday( &tm, NULL );
  return (double)tm.tv_sec + (double)tm.tv_usec / 1000000.0;
}<|MERGE_RESOLUTION|>--- conflicted
+++ resolved
@@ -80,10 +80,7 @@
  (const string newblock)               ///< [in] String of new/existing timing block
 {
   int iblock;                          // Integer id of existing timing block
-<<<<<<< HEAD
-
-=======
->>>>>>> 90ac131f
+
   // If block string not in list, then create new entry to timing block
   if (blockmap[level].find(newblock) == blockmap[level].end()) {
     iblock                            = Nblock[level];
@@ -120,10 +117,7 @@
  (const string s1)                     ///< [in] String identifying block-end
 {
   int iblock;                          // Integer i.d. of timing block in arrays
-<<<<<<< HEAD
-
-=======
->>>>>>> 90ac131f
+
   // Check level is valid
   if (level <= 0) {
     ExceptionHandler::getIstance().raise("Error with timing levels");
