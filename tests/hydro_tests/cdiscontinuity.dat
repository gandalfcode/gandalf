#---------------------------------
# Contact discontinuity test
#---------------------------------


#-----------------------------
# Initial conditions variables
#-----------------------------
Simulation run id string                    : run_id = DISCONTINUITY-2D-MFV
Select SPH simulation                       : sim = mfvmuscl
Select Kelvin-Helmholtz initial conditions  : ic = cdiscontinuity
1D shocktube test                           : ndim = 2
x-velocity of LHS fluid                     : vfluid1[0] = 0.0
x-velocity of RHS fluid                     : vfluid2[0] = 0.0
<<<<<<< HEAD
Pressure of LHS fluid                       : press1 = 10.0
Pressure of RHS fluid                       : press2 = 10.0
Density of LHS fluid                        : rhofluid1 = 1.0
Density of RHS fluid                        : rhofluid2 = 1000.0
No. of particles in LHS fluid               : Nlattice1[0] = 240
No. of particles in RHS fluid               : Nlattice2[0] = 600
dimensionless = 1
=======
Pressure of LHS fluid                       : press1 = 3.75
Density of LHS fluid                        : rhofluid1 = 1.75
Density of RHS fluid                        : rhofluid2 = 4.0
No. of particles in LHS fluid               : Nlattice1[0] = 128
No. of particles in RHS fluid               : Nlattice1[1] = 128
Dimensionless units                         : dimensionless = 1

>>>>>>> aec51132

#------------------------------
# Simulation boundary variables
#------------------------------
LHS position of boundary in x-dimension     : boxmin[0] = -0.5
RHS position of boundary in x-dimension     : boxmax[0] = 0.5
LHS position of boundary in y-dimension     : boxmin[1] = -0.5
RHS position of boundary in y-dimension     : boxmax[1] = 0.5
LHS boundary type in x-dimension            : boundary_lhs[0] = periodic
RHS boundary type in x-dimension            : boundary_rhs[0] = periodic
LHS boundary type in y-dimension            : boundary_lhs[1] = periodic
RHS boundary type in y-dimension            : boundary_rhs[1] = periodic


#--------------------------
# Simulation time variables
#--------------------------
Simulation end time                         : tend = 3.0
Regular snapshot output frequency           : dt_snap = 0.2
Screen output frequency (in no. of steps)   : noutputstep = 128
Output snapshot format                      : out_file_form = su


#------------------------
# Thermal physics options
#------------------------
Switch-on hydrodynamical forces             : hydro_forces = 1
Main gas thermal physics treatment          : gas_eos = energy_eqn
Ratio of specific heats of gas              : gamma_eos = 1.66666666666666


#----------------------------------------
# Smoothed Particle Hydrodynamics options
#----------------------------------------
SPH smoothing kernel choice                 : kernel = quintic
SPH smoothing length iteration tolerance    : h_converge = 0.01


#---------------------------------
# SPH artificial viscosity options
#---------------------------------
Artificial viscosity choice                 : avisc = mon97
Artificial conductivity choice              : acond = none
Artificial viscosity alpha value            : alpha_visc = 0.1
Artificial viscosity beta value             : beta_visc = 0.2
Riemann solver                              : riemann_solver = exact
Slope limiter                               : slope_limiter = gizmo


#-------------------------
# Time integration options
#-------------------------
SPH particle integration option             : sph_integration = lfkdk
SPH Courant timestep condition multiplier   : courant_mult = 0.15
SPH acceleration condition multiplier       : accel_mult = 0.3
SPH energy equation timestep multiplier     : energy_mult = 0.5
No. of block timestep levels                : Nlevels = 1


#-------------
# Tree options
#-------------
SPH neighbour search algorithm              : neib_search = kdtree
No. of particles in leaf cell               : Nleafmax = 12
Tree stock frequency                        : ntreestockstep = 1


#--------------
# Misc. options
#--------------
Switch-off self-gravity of gas              : self_gravity = 0<|MERGE_RESOLUTION|>--- conflicted
+++ resolved
@@ -12,15 +12,6 @@
 1D shocktube test                           : ndim = 2
 x-velocity of LHS fluid                     : vfluid1[0] = 0.0
 x-velocity of RHS fluid                     : vfluid2[0] = 0.0
-<<<<<<< HEAD
-Pressure of LHS fluid                       : press1 = 10.0
-Pressure of RHS fluid                       : press2 = 10.0
-Density of LHS fluid                        : rhofluid1 = 1.0
-Density of RHS fluid                        : rhofluid2 = 1000.0
-No. of particles in LHS fluid               : Nlattice1[0] = 240
-No. of particles in RHS fluid               : Nlattice2[0] = 600
-dimensionless = 1
-=======
 Pressure of LHS fluid                       : press1 = 3.75
 Density of LHS fluid                        : rhofluid1 = 1.75
 Density of RHS fluid                        : rhofluid2 = 4.0
@@ -28,7 +19,6 @@
 No. of particles in RHS fluid               : Nlattice1[1] = 128
 Dimensionless units                         : dimensionless = 1
 
->>>>>>> aec51132
 
 #------------------------------
 # Simulation boundary variables
